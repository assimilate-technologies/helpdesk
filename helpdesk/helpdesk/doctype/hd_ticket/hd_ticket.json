{
 "actions": [],
 "allow_import": 1,
 "autoname": "autoincrement",
 "creation": "2022-03-02 03:10:19.254460",
 "doctype": "DocType",
 "document_type": "Setup",
 "email_append_to": 1,
 "engine": "InnoDB",
 "field_order": [
  "subject_section",
  "subject",
  "raised_by",
  "status",
  "priority",
  "cb00",
  "ticket_type",
  "agent_group",
  "ticket_split_from",
  "sb_details",
  "description",
  "template",
  "service_level_section",
  "sla",
  "response_by",
  "response_by_variance",
  "reset_service_level_agreement",
  "cb",
  "agreement_status",
  "resolution_by",
  "resolution_by_variance",
  "service_level_agreement_creation",
  "on_hold_since",
  "total_hold_time",
  "response",
  "first_response_time",
  "first_responded_on",
  "column_break_26",
  "avg_response_time",
  "section_break_19",
  "resolution_details",
  "column_break1",
  "opening_date",
  "opening_time",
  "resolution_date",
  "resolution_time",
  "user_resolution_time",
  "additional_info",
  "contact",
  "customer",
  "email_account",
  "column_break_16",
  "via_customer_portal",
  "attachment",
  "content_type",
  "customer_feedback_section",
  "feedback_submitted",
  "satisfaction_rating",
  "customer_feedback",
  "feedback_status"
 ],
 "fields": [
  {
   "fieldname": "subject_section",
   "fieldtype": "Section Break",
   "options": "fa fa-flag"
  },
  {
   "bold": 1,
   "fieldname": "subject",
   "fieldtype": "Data",
   "in_global_search": 1,
   "in_standard_filter": 1,
   "label": "Subject",
   "reqd": 1
  },
  {
   "bold": 1,
   "depends_on": "eval:doc.__islocal",
   "fieldname": "raised_by",
   "fieldtype": "Data",
   "in_global_search": 1,
   "in_list_view": 1,
   "label": "Raised By (Email)",
   "oldfieldname": "raised_by",
   "oldfieldtype": "Data",
   "options": "Email"
  },
  {
   "default": "Open",
   "fieldname": "status",
   "fieldtype": "Select",
   "in_list_view": 1,
   "in_standard_filter": 1,
   "label": "Status",
   "no_copy": 1,
   "oldfieldname": "status",
   "oldfieldtype": "Select",
   "options": "Open\nReplied\nResolved\nClosed",
   "search_index": 1
  },
  {
   "fieldname": "priority",
   "fieldtype": "Link",
   "in_list_view": 1,
   "in_standard_filter": 1,
   "label": "Priority",
   "options": "HD Ticket Priority"
  },
  {
   "fieldname": "cb00",
   "fieldtype": "Column Break"
  },
  {
   "fieldname": "ticket_type",
   "fieldtype": "Link",
   "label": "Ticket Type",
   "options": "HD Ticket Type"
  },
  {
   "fieldname": "agent_group",
   "fieldtype": "Link",
   "label": "Agent Group",
   "options": "HD Team"
  },
  {
   "fieldname": "ticket_split_from",
   "fieldtype": "Link",
   "label": "Ticket Split From",
   "options": "HD Ticket",
   "read_only": 1
  },
  {
   "collapsible": 1,
   "collapsible_depends_on": "eval:doc.status!=\"Closed\"",
   "fieldname": "sb_details",
   "fieldtype": "Section Break",
   "label": "Details"
  },
  {
   "bold": 1,
   "fieldname": "description",
   "fieldtype": "Text Editor",
   "in_global_search": 1,
   "label": "Description",
   "oldfieldname": "problem_description",
   "oldfieldtype": "Text"
  },
  {
   "fieldname": "template",
   "fieldtype": "Link",
   "label": "Template",
   "options": "HD Ticket Template"
  },
  {
   "collapsible": 1,
   "fieldname": "service_level_section",
   "fieldtype": "Section Break",
   "label": "SLA Details"
  },
  {
   "fieldname": "sla",
   "fieldtype": "Link",
   "label": "SLA",
   "options": "HD Service Level Agreement"
  },
  {
   "depends_on": "eval: doc.status != 'Replied' && doc.sla;",
   "fieldname": "response_by",
   "fieldtype": "Datetime",
   "label": "Response By",
   "read_only": 1
  },
  {
   "depends_on": "eval: doc.sla && doc.status != 'Replied';",
   "fieldname": "response_by_variance",
   "fieldtype": "Duration",
   "hide_seconds": 1,
   "label": "Response By Variance",
   "read_only": 1
  },
  {
   "depends_on": "eval: doc.sla",
   "fieldname": "reset_service_level_agreement",
   "fieldtype": "Button",
   "label": "Reset SLA"
  },
  {
   "collapsible": 1,
   "fieldname": "cb",
   "fieldtype": "Column Break",
   "options": "fa fa-pushpin",
   "read_only": 1
  },
  {
   "default": "First Response Due",
   "depends_on": "eval: doc.sla",
   "fieldname": "agreement_status",
   "fieldtype": "Select",
   "label": "SLA Status",
   "options": "First Response Due\nResolution Due\nFulfilled\nOverdue",
   "read_only": 1
  },
  {
   "depends_on": "eval: doc.status != 'Replied' && doc.sla;",
   "fieldname": "resolution_by",
   "fieldtype": "Datetime",
   "label": "Resolution By",
   "read_only": 1
  },
  {
   "depends_on": "eval: doc.sla && doc.status != 'Replied';",
   "fieldname": "resolution_by_variance",
   "fieldtype": "Duration",
   "hide_seconds": 1,
   "label": "Resolution By Variance",
   "read_only": 1
  },
  {
   "fieldname": "service_level_agreement_creation",
   "fieldtype": "Datetime",
   "hidden": 1,
   "label": "SLA Creation",
   "read_only": 1
  },
  {
   "fieldname": "on_hold_since",
   "fieldtype": "Datetime",
   "hidden": 1,
   "label": "On Hold Since",
   "read_only": 1
  },
  {
   "fieldname": "total_hold_time",
   "fieldtype": "Duration",
   "label": "Total Hold Time",
   "read_only": 1
  },
  {
   "collapsible": 1,
   "fieldname": "response",
   "fieldtype": "Section Break",
   "label": "Response Details"
  },
  {
   "bold": 1,
   "fieldname": "first_response_time",
   "fieldtype": "Duration",
   "label": "First Response Time",
   "read_only": 1
  },
  {
   "fieldname": "first_responded_on",
   "fieldtype": "Datetime",
   "label": "First Responded On"
  },
  {
   "fieldname": "column_break_26",
   "fieldtype": "Column Break"
  },
  {
   "bold": 1,
   "fieldname": "avg_response_time",
   "fieldtype": "Duration",
   "label": "Average Response Time",
   "read_only": 1
  },
  {
   "collapsible": 1,
   "fieldname": "section_break_19",
   "fieldtype": "Section Break",
   "label": "Resolution Details"
  },
  {
   "depends_on": "eval:!doc.__islocal",
   "fieldname": "resolution_details",
   "fieldtype": "Text Editor",
   "label": "Resolution Details",
   "no_copy": 1,
   "oldfieldname": "resolution_details",
   "oldfieldtype": "Text"
  },
  {
   "depends_on": "eval:!doc.__islocal",
   "fieldname": "column_break1",
   "fieldtype": "Column Break",
   "oldfieldtype": "Column Break",
   "read_only": 1
  },
  {
   "default": "Today",
   "fieldname": "opening_date",
   "fieldtype": "Date",
   "label": "Opening Date",
   "no_copy": 1,
   "oldfieldname": "opening_date",
   "oldfieldtype": "Date",
   "read_only": 1
  },
  {
   "fieldname": "opening_time",
   "fieldtype": "Time",
   "label": "Opening Time",
   "no_copy": 1,
   "oldfieldname": "opening_time",
   "oldfieldtype": "Time",
   "read_only": 1
  },
  {
   "depends_on": "eval:!doc.__islocal",
   "fieldname": "resolution_date",
   "fieldtype": "Datetime",
   "label": "Resolution Date",
   "no_copy": 1,
   "oldfieldname": "resolution_date",
   "oldfieldtype": "Date",
   "read_only": 1
  },
  {
   "fieldname": "resolution_time",
   "fieldtype": "Duration",
   "label": "Resolution Time",
   "read_only": 1
  },
  {
   "fieldname": "user_resolution_time",
   "fieldtype": "Duration",
   "label": "User Resolution Time",
   "read_only": 1
  },
  {
   "collapsible": 1,
   "fieldname": "additional_info",
   "fieldtype": "Section Break",
   "label": "Reference",
   "options": "fa fa-pushpin",
   "read_only": 1
  },
  {
   "fieldname": "contact",
   "fieldtype": "Link",
   "label": "Contact",
   "options": "Contact"
  },
  {
   "fieldname": "customer",
   "fieldtype": "Link",
   "label": "Customer",
   "options": "HD Customer"
  },
  {
   "fieldname": "email_account",
   "fieldtype": "Link",
   "label": "Email Account",
   "options": "Email Account"
  },
  {
   "fieldname": "column_break_16",
   "fieldtype": "Column Break"
  },
  {
   "default": "0",
   "fieldname": "via_customer_portal",
   "fieldtype": "Check",
   "label": "Via Customer Portal"
  },
  {
   "fieldname": "attachment",
   "fieldtype": "Attach",
   "hidden": 1,
   "label": "Attachment"
  },
  {
   "fieldname": "content_type",
   "fieldtype": "Data",
   "hidden": 1,
   "label": "Content Type"
  },
  {
   "fieldname": "customer_feedback_section",
   "fieldtype": "Section Break",
   "label": "Customer Feedback"
  },
  {
   "default": "0",
   "fieldname": "feedback_submitted",
   "fieldtype": "Check",
   "hidden": 1,
   "label": "Feedback Submitted"
  },
  {
   "fieldname": "satisfaction_rating",
   "fieldtype": "Rating",
   "label": "Rating"
  },
  {
   "fieldname": "customer_feedback",
   "fieldtype": "Long Text",
   "label": "Feedback"
  },
  {
   "fieldname": "feedback_status",
   "fieldtype": "Select",
   "label": "Feedback Status",
   "options": "\nPositive\nNeutral\nNegative"
  }
 ],
 "icon": "fa fa-issue",
 "idx": 7,
 "links": [],
<<<<<<< HEAD
 "modified": "2023-08-07 16:57:28.359205",
=======
 "modified": "2023-08-07 16:01:07.818777",
>>>>>>> 8d38d99c
 "modified_by": "Administrator",
 "module": "Helpdesk",
 "name": "HD Ticket",
 "naming_rule": "Autoincrement",
 "owner": "Administrator",
 "permissions": [
  {
   "create": 1,
   "delete": 1,
   "email": 1,
   "print": 1,
   "read": 1,
   "report": 1,
   "role": "Support Team",
   "share": 1,
   "write": 1
  },
  {
   "create": 1,
   "delete": 1,
   "email": 1,
   "export": 1,
   "print": 1,
   "read": 1,
   "report": 1,
   "role": "System Manager",
   "share": 1,
   "write": 1
  },
  {
   "create": 1,
   "delete": 1,
   "email": 1,
   "export": 1,
   "print": 1,
   "read": 1,
   "report": 1,
   "role": "Agent",
   "select": 1,
   "share": 1,
   "write": 1
  },
  {
   "create": 1,
   "delete": 1,
   "email": 1,
   "export": 1,
   "if_owner": 1,
   "print": 1,
   "read": 1,
   "report": 1,
   "role": "All",
   "share": 1,
   "write": 1
  }
 ],
 "quick_entry": 1,
 "search_fields": "status,subject,raised_by",
 "sender_field": "raised_by",
 "sort_field": "modified",
 "sort_order": "DESC",
 "states": [],
 "subject_field": "subject",
 "timeline_field": "contact",
 "title_field": "subject",
 "track_changes": 1,
 "track_seen": 1
}<|MERGE_RESOLUTION|>--- conflicted
+++ resolved
@@ -408,11 +408,7 @@
  "icon": "fa fa-issue",
  "idx": 7,
  "links": [],
-<<<<<<< HEAD
  "modified": "2023-08-07 16:57:28.359205",
-=======
- "modified": "2023-08-07 16:01:07.818777",
->>>>>>> 8d38d99c
  "modified_by": "Administrator",
  "module": "Helpdesk",
  "name": "HD Ticket",
