{
 "actions": [],
 "creation": "2017-02-17 13:07:35.686409",
 "doctype": "DocType",
 "editable_grid": 1,
 "engine": "InnoDB",
 "field_order": [
  "priority_section",
  "default_priority",
  "column_break_nvbf",
  "agent_groups_section",
  "restrict_tickets_by_agent_group",
  "do_not_restrict_tickets_without_an_agent_group",
  "assign_within_team",
  "column_break_dxlq",
  "assignment_rules_section",
  "base_support_rotation",
  "knowledge_base_section",
  "prefer_knowledge_base",
  "ticket_tab",
  "ticket_type_section",
  "default_ticket_type",
  "is_ticket_type_mandatory",
  "column_break_zxek",
  "feedback_section",
  "is_feedback_mandatory",
  "column_break_kegb",
  "ticket_restrictions_section",
  "allow_anyone_to_create_tickets",
  "auto_update_status",
  "update_status_to",
  "column_break_iarl",
  "send_acknowledgement_email",
  "auto_close_tickets",
  "auto_close_status",
  "auto_close_after_days",
<<<<<<< HEAD
=======
  "status_section",
  "default_ticket_status",
  "column_break_yfbu",
  "ticket_reopen_status",
>>>>>>> 441b396f
  "workflow_tab",
  "skip_email_workflow",
  "instantly_send_email",
  "column_break_aomm",
  "branding_tab",
  "images_column",
  "brand_logo",
  "column_break_fsjn",
  "misc_tab",
  "setup_section",
  "setup_complete",
  "initial_helpdesk_name_setup_skipped",
  "column_break_hjfh",
  "search_tab",
  "name_weight",
  "subject_weight",
  "column_break_qoxt",
  "description_weight",
  "headings_weight",
  "email_customisations_tab",
  "share_feedback_section",
  "enable_email_ticket_feedback",
  "send_email_feedback_on_status",
  "feedback_email_content",
  "acknowledgement_section",
  "send_acknowledgement_email",
  "acknowledgement_email_content",
  "reply_from_contact_section",
  "enable_reply_email_to_agent",
  "reply_email_to_agent_content",
  "reply_from_agent_section",
  "enable_reply_email_via_agent",
  "reply_via_agent_email_content"
 ],
 "fields": [
  {
   "fieldname": "assignment_rules_section",
   "fieldtype": "Section Break",
   "hidden": 1,
   "label": "Assignment Rules"
  },
  {
   "fieldname": "base_support_rotation",
   "fieldtype": "Link",
   "hidden": 1,
   "label": "Base Support Rotation",
   "options": "Assignment Rule",
   "read_only": 1
  },
  {
   "fieldname": "knowledge_base_section",
   "fieldtype": "Section Break",
   "label": "Knowledge Base"
  },
  {
   "fieldname": "agent_groups_section",
   "fieldtype": "Section Break",
   "label": "Team Restrictions"
  },
  {
   "default": "0",
   "fieldname": "restrict_tickets_by_agent_group",
   "fieldtype": "Check",
   "label": "Restrict tickets by Team"
  },
  {
   "fieldname": "column_break_dxlq",
   "fieldtype": "Column Break"
  },
  {
   "default": "0",
   "depends_on": "restrict_tickets_by_agent_group",
   "fieldname": "do_not_restrict_tickets_without_an_agent_group",
   "fieldtype": "Check",
   "label": "Do not restrict tickets without a Team"
  },
  {
   "fieldname": "misc_tab",
   "fieldtype": "Tab Break",
   "label": "Misc"
  },
  {
   "fieldname": "setup_section",
   "fieldtype": "Section Break",
   "label": "Setup"
  },
  {
   "default": "0",
   "fieldname": "setup_complete",
   "fieldtype": "Check",
   "label": "Is setup complete"
  },
  {
   "default": "0",
   "fieldname": "initial_helpdesk_name_setup_skipped",
   "fieldtype": "Check",
   "label": "Is name setup skipped"
  },
  {
   "fieldname": "column_break_hjfh",
   "fieldtype": "Column Break"
  },
  {
   "fieldname": "ticket_type_section",
   "fieldtype": "Section Break",
   "label": "Ticket Type"
  },
  {
   "fieldname": "default_ticket_type",
   "fieldtype": "Link",
   "label": "Default ticket type",
   "options": "HD Ticket Type"
  },
  {
   "default": "0",
   "fieldname": "is_ticket_type_mandatory",
   "fieldtype": "Check",
   "label": "Ticket type is mandatory"
  },
  {
   "fieldname": "column_break_zxek",
   "fieldtype": "Column Break"
  },
  {
   "fieldname": "workflow_tab",
   "fieldtype": "Tab Break",
   "label": "Workflow"
  },
  {
   "default": "0",
   "description": "This field is used to skip email-related workflows for tickets. If this field is checked, no emails will be sent related to tickets, such as new ticket creation, status updates, or notifications.",
   "fieldname": "skip_email_workflow",
   "fieldtype": "Check",
   "label": "Skip e-mail workflow"
  },
  {
   "fieldname": "column_break_aomm",
   "fieldtype": "Column Break"
  },
  {
   "default": "0",
   "description": "This field is used to send an email instantly without adding it into the queue. If this field is checked, the email will be sent immediately after clicking the \"Send\" button, instead of being added to the email queue for later processing.",
   "fieldname": "instantly_send_email",
   "fieldtype": "Check",
   "label": "Instantly send e-mail"
  },
  {
   "fieldname": "branding_tab",
   "fieldtype": "Tab Break",
   "label": "Branding"
  },
  {
   "fieldname": "images_column",
   "fieldtype": "Column Break",
   "label": "Images"
  },
  {
   "description": "Image to be used in various places, including Login and Signup pages. An image with transparent background and 160 x 32 is preferred",
   "fieldname": "brand_logo",
   "fieldtype": "Attach Image",
   "label": "Logo"
  },
  {
   "fieldname": "column_break_fsjn",
   "fieldtype": "Column Break"
  },
  {
   "default": "0",
   "fieldname": "prefer_knowledge_base",
   "fieldtype": "Check",
   "label": "Prefer knowledge base"
  },
  {
   "fieldname": "priority_section",
   "fieldtype": "Section Break",
   "label": "Priority"
  },
  {
   "fieldname": "default_priority",
   "fieldtype": "Link",
   "label": "Default priority",
   "options": "HD Ticket Priority"
  },
  {
   "fieldname": "column_break_nvbf",
   "fieldtype": "Column Break"
  },
  {
   "fieldname": "search_tab",
   "fieldtype": "Tab Break",
   "label": "Search"
  },
  {
   "default": "1",
   "fieldname": "name_weight",
   "fieldtype": "Int",
   "label": "Name Weight"
  },
  {
   "default": "6",
   "fieldname": "subject_weight",
   "fieldtype": "Int",
   "label": "Subject Weight"
  },
  {
   "default": "5",
   "fieldname": "description_weight",
   "fieldtype": "Int",
   "label": "Description Weight"
  },
  {
   "fieldname": "column_break_qoxt",
   "fieldtype": "Column Break"
  },
  {
   "default": "8",
   "fieldname": "headings_weight",
   "fieldtype": "Int",
   "label": "Headings Weight"
  },
  {
   "fieldname": "ticket_tab",
   "fieldtype": "Tab Break",
   "label": "Ticket"
  },
  {
   "fieldname": "ticket_restrictions_section",
   "fieldtype": "Section Break"
  },
  {
   "default": "0",
   "description": "If enabled, anyone will be able to create tickets (without any permission). ",
   "fieldname": "allow_anyone_to_create_tickets",
   "fieldtype": "Check",
   "label": "Allow anyone to create tickets"
  },
  {
   "default": "0",
   "description": "When enabled, the ticket status will automatically change to the status selected below whenever the agent responds to a ticket.\n",
   "fieldname": "auto_update_status",
   "fieldtype": "Check",
   "label": "Auto update status"
  },
  {
   "default": "1",
   "description": "If enabled, the feedback dialog will be shown, when a user tries to close a ticket. \n",
   "fieldname": "is_feedback_mandatory",
   "fieldtype": "Check",
   "label": "Enable feedback for Customer Portal"
  },
  {
   "fieldname": "column_break_iarl",
   "fieldtype": "Column Break"
  },
  {
   "default": "0",
   "fieldname": "auto_close_tickets",
   "fieldtype": "Check",
   "label": "Automatically Close Tickets when"
  },
  {
   "default": "14",
   "depends_on": "auto_close_tickets",
   "fieldname": "auto_close_after_days",
   "fieldtype": "Int",
   "label": "Auto-close after (Days)",
   "mandatory_depends_on": "eval: doc.auto_close_tickets"
  },
  {
   "fieldname": "feedback_section",
   "fieldtype": "Section Break",
   "label": "Feedback"
  },
  {
   "fieldname": "column_break_kegb",
   "fieldtype": "Column Break"
  },
  {
<<<<<<< HEAD
   "default": "Closed",
   "fieldname": "send_email_feedback_on_status",
   "fieldtype": "Select",
   "label": "On Ticket Status",
   "length": 2,
=======
   "depends_on": "eval:doc.enable_email_ticket_feedback",
   "fieldname": "send_email_feedback_on_status",
   "fieldtype": "Link",
   "label": "Send feedback when",
   "link_filters": "[[\"HD Ticket Status\",\"category\",\"=\",\"Resolved\"]]",
>>>>>>> 441b396f
   "mandatory_depends_on": "eval:doc.enable_email_ticket_feedback",
   "options": "HD Ticket Status"
  },
  {
   "default": "0",
   "description": "If enabled, feedback email will be sent to the customer when you mark a ticket as the status selected below.\n",
   "fieldname": "enable_email_ticket_feedback",
   "fieldtype": "Check",
   "label": "Enabled"
  },
  {
   "default": "0",
   "depends_on": "restrict_tickets_by_agent_group",
   "fieldname": "assign_within_team",
   "fieldtype": "Check",
   "label": "Restrict agent assignment to selected Team"
  },
  {
<<<<<<< HEAD
   "fieldname": "email_customisations_tab",
   "fieldtype": "Tab Break",
   "label": "Email Notifications"
  },
  {
   "fieldname": "share_feedback_section",
   "fieldtype": "Section Break",
   "label": "Share Feedback"
  },
  {
   "fieldname": "feedback_email_content",
   "fieldtype": "Text",
   "label": "Email Content"
  },
  {
   "fieldname": "acknowledgement_section",
   "fieldtype": "Section Break",
   "label": "Acknowledgement"
  },
  {
   "fieldname": "acknowledgement_email_content",
   "fieldtype": "Text",
   "label": "Email Content"
  },
  {
   "default": "0",
   "description": "If enabled, a ticket creation acknowledgement email will be sent to the user right after creating an email ticket",
   "fieldname": "send_acknowledgement_email",
   "fieldtype": "Check",
   "label": "Enabled"
  },
  {
   "default": "1",
   "description": "If enabled, an email will be sent to all of the assigned agents after a reply from one of the contacts",
   "fieldname": "enable_reply_email_to_agent",
   "fieldtype": "Check",
   "label": "Enabled"
  },
  {
   "fieldname": "reply_email_to_agent_content",
   "fieldtype": "Text",
   "label": "Email Content"
  },
  {
   "default": "1",
   "description": "If enabled, an email is sent to all of the recipients associated with an agent reply",
   "fieldname": "enable_reply_email_via_agent",
   "fieldtype": "Check",
   "label": "Enabled"
  },
  {
   "fieldname": "reply_via_agent_email_content",
   "fieldtype": "Text",
   "label": "Email Content"
  },
  {
   "fieldname": "reply_from_contact_section",
   "fieldtype": "Section Break",
   "label": "Reply From Contact"
  },
  {
   "fieldname": "reply_from_agent_section",
   "fieldtype": "Section Break",
   "label": "Reply From Agent"
=======
   "depends_on": "eval:doc.auto_update_status",
   "fieldname": "update_status_to",
   "fieldtype": "Link",
   "label": "Update status to",
   "link_filters": "[]",
   "mandatory_depends_on": "eval:doc.auto_update_status",
   "options": "HD Ticket Status"
  },
  {
   "fieldname": "status_section",
   "fieldtype": "Section Break",
   "label": "Status"
  },
  {
   "description": "Status of the ticket, when it is created in the system.",
   "fieldname": "default_ticket_status",
   "fieldtype": "Link",
   "in_list_view": 1,
   "label": "Default ticket status",
   "link_filters": "[[\"HD Ticket Status\",\"category\",\"=\",\"Open\"]]",
   "options": "HD Ticket Status",
   "reqd": 1
  },
  {
   "fieldname": "column_break_yfbu",
   "fieldtype": "Column Break"
  },
  {
   "description": "Status of the ticket, when a customer replies on the ticket.",
   "fieldname": "ticket_reopen_status",
   "fieldtype": "Link",
   "in_list_view": 1,
   "label": "Ticket Reopen status",
   "link_filters": "[[\"HD Ticket Status\",\"category\",\"=\",\"Open\"]]",
   "options": "HD Ticket Status",
   "reqd": 1
  },
  {
   "depends_on": "auto_close_tickets",
   "fieldname": "auto_close_status",
   "fieldtype": "Link",
   "label": "Status ",
   "link_filters": "[[\"HD Ticket Status\",\"category\",\"in\",[\"Paused\",\"Resolved\",null]]]",
   "mandatory_depends_on": "eval: doc.auto_close_tickets",
   "options": "HD Ticket Status"
>>>>>>> 441b396f
  }
 ],
 "grid_page_length": 50,
 "issingle": 1,
 "links": [],
<<<<<<< HEAD
 "modified": "2025-08-22 19:51:48.860715",
=======
 "modified": "2025-08-25 16:45:51.037716",
>>>>>>> 441b396f
 "modified_by": "Administrator",
 "module": "Helpdesk",
 "name": "HD Settings",
 "owner": "Administrator",
 "permissions": [
  {
   "create": 1,
   "delete": 1,
   "email": 1,
   "print": 1,
   "read": 1,
   "role": "System Manager",
   "share": 1,
   "write": 1
  },
  {
   "email": 1,
   "print": 1,
   "read": 1,
   "role": "Agent",
   "share": 1
  },
  {
   "create": 1,
   "delete": 1,
   "email": 1,
   "print": 1,
   "read": 1,
   "role": "Agent Manager",
   "share": 1,
   "write": 1
  }
 ],
 "quick_entry": 1,
 "row_format": "Dynamic",
 "sort_field": "modified",
 "sort_order": "DESC",
 "states": [],
 "track_changes": 1
}<|MERGE_RESOLUTION|>--- conflicted
+++ resolved
@@ -34,13 +34,10 @@
   "auto_close_tickets",
   "auto_close_status",
   "auto_close_after_days",
-<<<<<<< HEAD
-=======
   "status_section",
   "default_ticket_status",
   "column_break_yfbu",
   "ticket_reopen_status",
->>>>>>> 441b396f
   "workflow_tab",
   "skip_email_workflow",
   "instantly_send_email",
@@ -319,19 +316,11 @@
    "fieldtype": "Column Break"
   },
   {
-<<<<<<< HEAD
-   "default": "Closed",
-   "fieldname": "send_email_feedback_on_status",
-   "fieldtype": "Select",
-   "label": "On Ticket Status",
-   "length": 2,
-=======
    "depends_on": "eval:doc.enable_email_ticket_feedback",
    "fieldname": "send_email_feedback_on_status",
    "fieldtype": "Link",
    "label": "Send feedback when",
    "link_filters": "[[\"HD Ticket Status\",\"category\",\"=\",\"Resolved\"]]",
->>>>>>> 441b396f
    "mandatory_depends_on": "eval:doc.enable_email_ticket_feedback",
    "options": "HD Ticket Status"
   },
@@ -350,7 +339,6 @@
    "label": "Restrict agent assignment to selected Team"
   },
   {
-<<<<<<< HEAD
    "fieldname": "email_customisations_tab",
    "fieldtype": "Tab Break",
    "label": "Email Notifications"
@@ -415,7 +403,8 @@
    "fieldname": "reply_from_agent_section",
    "fieldtype": "Section Break",
    "label": "Reply From Agent"
-=======
+  },
+  {
    "depends_on": "eval:doc.auto_update_status",
    "fieldname": "update_status_to",
    "fieldtype": "Link",
@@ -461,17 +450,12 @@
    "link_filters": "[[\"HD Ticket Status\",\"category\",\"in\",[\"Paused\",\"Resolved\",null]]]",
    "mandatory_depends_on": "eval: doc.auto_close_tickets",
    "options": "HD Ticket Status"
->>>>>>> 441b396f
   }
  ],
  "grid_page_length": 50,
  "issingle": 1,
  "links": [],
-<<<<<<< HEAD
  "modified": "2025-08-22 19:51:48.860715",
-=======
- "modified": "2025-08-25 16:45:51.037716",
->>>>>>> 441b396f
  "modified_by": "Administrator",
  "module": "Helpdesk",
  "name": "HD Settings",
