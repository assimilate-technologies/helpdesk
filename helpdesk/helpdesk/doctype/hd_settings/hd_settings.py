# -*- coding: utf-8 -*-
# Copyright (c) 2015, Frappe Technologies Pvt. Ltd. and contributors
# For license information, please see license.txt

from __future__ import unicode_literals

import frappe
from frappe import _
from frappe.model.document import Document
from frappe.model.naming import append_number_if_name_exists
from frappe.realtime import get_website_room
from frappe.utils.jinja import validate_template

from helpdesk.helpdesk.doctype.hd_ticket.hd_ticket import (
    remove_guest_ticket_creation_permission,
    set_guest_ticket_creation_permission,
)


class HDSettings(Document):
    def validate(self):
        self.validate_auto_close_days()
<<<<<<< HEAD
        self.validate_email_contents()
=======
        self.validate_send_feedback_when_ticket_closed()
>>>>>>> 441b396f

    def validate_auto_close_days(self):
        if self.auto_close_tickets and self.auto_close_after_days <= 0:
            frappe.throw(
                _("Day count for auto closing tickets cannot be negative or zero")
            )

    def validate_send_feedback_when_ticket_closed(self):
        if not self.enable_email_ticket_feedback:
            return
        status_category = frappe.db.get_value(
            "HD Ticket Status", self.send_email_feedback_on_status, "category"
        )
        if status_category != "Resolved":
            frappe.throw(
                _(
                    "The status for sending feedback must be of <u>Resolved</u> category."
                )
            )

    def get_base_support_rotation(self):
        """Returns the base support rotation rule if it exists, else creats once and returns it"""

        if not self.base_support_rotation:
            self.create_base_support_rotation()

        return self.base_support_rotation

    def create_base_support_rotation(self):
        """Creates the base support rotation rule, and set it to frappe desk settings"""

        rule_doc = frappe.new_doc("Assignment Rule")
        rule_doc.name = append_number_if_name_exists(
            "Assignment Rule", "Support Rotation"
        )
        rule_doc.document_type = "HD Ticket"
        rule_doc.assign_condition = "status == 'Open'"
        rule_doc.assign_condition_json = '[["status", "==", "Open"]]'
        rule_doc.priority = 0
        rule_doc.disabled = True  # Disable the rule by default, when agents are added to the group, the rule will be enabled

        for day in [
            "Monday",
            "Tuesday",
            "Wednesday",
            "Thursday",
            "Friday",
            "Saturday",
            "Sunday",
        ]:
            day_doc = frappe.get_doc({"doctype": "Assignment Rule Day", "day": day})
            rule_doc.append("assignment_days", day_doc)

        rule_doc.save(ignore_permissions=True)
        self.base_support_rotation = rule_doc.name
        self.save(ignore_permissions=True)

        return

    def before_save(self):
        self.update_ticket_permissions()

    def on_update(self):
        event = "helpdesk:settings-updated"
        room = get_website_room()

        frappe.publish_realtime(event, room=room, after_commit=True)

    def update_ticket_permissions(self):
        if self.allow_anyone_to_create_tickets:
            set_guest_ticket_creation_permission()
        if not self.allow_anyone_to_create_tickets:
            remove_guest_ticket_creation_permission()

    def validate_email_contents(self):
        for content_field_name in [
            "feedback_email_content",
            "acknowledgement_email_content",
            "reply_email_to_agent_content",
            "reply_via_agent_email_content",
        ]:
            if not self.has_value_changed(content_field_name):
                continue
            validate_template(getattr(self, content_field_name))

    @property
    def hd_search(self):
        from helpdesk.api.article import search

        return search<|MERGE_RESOLUTION|>--- conflicted
+++ resolved
@@ -20,11 +20,8 @@
 class HDSettings(Document):
     def validate(self):
         self.validate_auto_close_days()
-<<<<<<< HEAD
         self.validate_email_contents()
-=======
         self.validate_send_feedback_when_ticket_closed()
->>>>>>> 441b396f
 
     def validate_auto_close_days(self):
         if self.auto_close_tickets and self.auto_close_after_days <= 0:
