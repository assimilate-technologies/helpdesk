--- conflicted
+++ resolved
@@ -542,7 +542,6 @@
   ];
 }
 
-<<<<<<< HEAD
 export function getRandom(len = 4) {
   let text = "";
   const possible = "ABCDEFGHIJKLMNOPQRSTUVWXYZabcdefghijklmnopqrstuvwxyz";
@@ -552,7 +551,8 @@
   });
 
   return text;
-=======
+}
+
 export function parseColor(color: string): string {
   color = color.toLowerCase();
   let textColor = `!text-${color}-600`;
@@ -563,5 +563,4 @@
   }
 
   return textColor;
->>>>>>> 7ec4daf2
 }