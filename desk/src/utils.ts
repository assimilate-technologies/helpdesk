import { useClipboard, useDateFormat, useTimeAgo } from "@vueuse/core";
import dayjs from "dayjs";
import { FeatherIcon, call, toast, useFileUpload } from "frappe-ui";
import { gemoji } from "gemoji";
import { h, markRaw, ref } from "vue";
import zod from "zod";
import TicketIcon from "./components/icons/TicketIcon.vue";
import { getMeta } from "./stores/meta";
/**
 * Wrapper to create toasts, supplied with default options.
 * https://frappeui.com/components/toast.html
 * @param options - `Toast` options
 */

/**
 * Copy a string to clipboard, and create a toast
 * @param s - String to copy
 */
export async function copy(s: string) {
  const { copy: c } = useClipboard();
  c(s).then(() => toast.success("Copied to clipboard"));
}

/**
 * Get assigned user from `_assign` string. The return value is a `string`,
 * not a `User` object.
 * @param s - `_assign` string (JSON)
 * @returns user id
 */
export function getAssign(s: string): string | undefined {
  const assignJson = JSON.parse(s);
  const arr = Array.isArray(assignJson) ? assignJson : [];
  return arr.slice(-1).pop();
}

export function validateEmail(email) {
  const regExp =
    /^(([^<>()[\]\\.,;:\s@"]+(\.[^<>()[\]\\.,;:\s@"]+)*)|(".+"))@((\[[0-9]{1,3}\.[0-9]{1,3}\.[0-9]{1,3}\.[0-9]{1,3}])|(([a-zA-Z\-0-9]+\.)+[a-zA-Z]{2,}))$/;
  return regExp.test(email);
}

export function validateEmailWithZod(email: string) {
  const success = zod.string().email().safeParse(email).success;
  return success;
}

export function dateFormat(date, format) {
  const _format = format || "DD-MM-YYYY HH:mm:ss";
  return useDateFormat(date, _format).value;
}

export function timeAgo(date) {
  return useTimeAgo(date).value;
}

export const dateTooltipFormat = "ddd, MMM D, YYYY h:mm A";

export function errorMessage(title, message) {
  toast.error(message);
}

export function formatTime(seconds) {
  const days = Math.floor(seconds / (3600 * 24));
  const hours = Math.floor((seconds % (3600 * 24)) / 3600);
  const minutes = Math.floor((seconds % 3600) / 60);
  const remainingSeconds = Math.floor(seconds % 60);

  let formattedTime = "";

  if (days > 0) {
    formattedTime += `${days}d `;
  }

  if (hours > 0 || days > 0) {
    formattedTime += `${hours}h `;
  }

  if (minutes > 0 || hours > 0 || days > 0) {
    formattedTime += `${minutes}m `;
  }

  formattedTime += `${
    remainingSeconds >= 10 ? remainingSeconds : "0" + remainingSeconds
  }s`;

  return formattedTime.trim();
}

export function getTimeInSeconds(time: string) {
  // time in the format 1h 2m 3s
  let timeParts = time.split(" ");
  let seconds = 0;
  timeParts.forEach((part) => {
    if (part.endsWith("d")) {
      seconds += parseInt(part) * 24 * 60 * 60; // days
    } else if (part.endsWith("h")) {
      seconds += parseInt(part) * 60 * 60; // hours
    } else if (part.endsWith("m")) {
      seconds += parseInt(part) * 60; // minutes
    } else if (part.endsWith("s")) {
      seconds += parseInt(part); // seconds
    }
  });
  return seconds;
}

export const isCustomerPortal = ref(false);

export async function copyToClipboard(
  msg: string = "",
  toastMessage: string = "Copied to clipboard"
) {
  if (navigator.clipboard && window.isSecureContext) {
    await navigator.clipboard.writeText(msg);
  } else {
    let input = document.createElement("input");
    let body = document.querySelector("body");
    body.appendChild(input);
    input.value = msg;
    input.select();
    document.execCommand("copy");
    input.remove();
  }

  toast.success(toastMessage);
}

export const textEditorMenuButtons = [
  "Paragraph",
  ["Heading 2", "Heading 3", "Heading 4", "Heading 5", "Heading 6"],
  "Separator",
  "Bold",
  "Italic",
  "Separator",
  "Bullet List",
  "Numbered List",
  "Separator",
  "Align Left",
  "Align Center",
  "Align Right",
  "FontColor",
  "Separator",
  "Image",
  "Video",
  "Link",
  "Blockquote",
  "Code",
  "Horizontal Rule",
  [
    "InsertTable",
    "AddColumnBefore",
    "AddColumnAfter",
    "DeleteColumn",
    "AddRowBefore",
    "AddRowAfter",
    "DeleteRow",
    "MergeCells",
    "SplitCell",
    "ToggleHeaderColumn",
    "ToggleHeaderRow",
    "ToggleHeaderCell",
    "DeleteTable",
  ],
];

export function isContentEmpty(content: string) {
  const parser = new DOMParser();
  const doc = parser.parseFromString(content, "text/html");
  return doc.body.textContent === "";
}

export function isTouchScreenDevice() {
  return "ontouchstart" in document.documentElement;
}

export function isEmoji(str) {
  const emojiList = gemoji.map((emoji) => emoji.emoji);
  return emojiList.includes(str);
}

export function getIcon(icon) {
  if (isEmoji(icon)) {
    return h("div", icon);
  }
  return icon || markRaw(TicketIcon);
}
export function formatTimeShort(date: string) {
  const now = dayjs();
  const inputDate = dayjs.tz(date);
  const diffSeconds = now.diff(inputDate, "second");
  const diffMinutes = now.diff(inputDate, "minute");
  const diffHours = now.diff(inputDate, "hour");
  const diffDays = now.diff(inputDate, "day");
  const diffWeeks = now.diff(inputDate, "week");
  const diffMonths = now.diff(inputDate, "month");
  const diffYears = now.diff(inputDate, "year");

  if (diffSeconds < 60) return `${diffSeconds} s`;
  if (diffMinutes < 60) return `${diffMinutes} m`;
  if (diffHours < 24) return `${diffHours} h`;
  if (diffDays < 7) return `${diffDays} d`;
  if (diffWeeks < 4) return `${diffWeeks} w`;
  if (diffMonths < 12) return `${diffMonths} M`;
  return `${diffYears}Y`;
}

function hasArabicContent(content: string) {
  const arabicRegex = /[\u0600-\u06FF]/;
  return arabicRegex.test(content);
}

export function getFontFamily(content: string) {
  const langMap = {
    default: "!font-[InterVar]",
    arabic: "!font-[system-ui]",
  };
  let lang = "default";
  if (hasArabicContent(content)) {
    lang = "arabic";
  }
  return langMap[lang];
}

/**
 * Parses HTML string and returns the text content with preserved line breaks
 * @param html - HTML string to parse
 * @returns Plain text content with preserved line breaks
 */
export function htmlToText(html: string): string {
  if (!html) return "";

  const parser = new DOMParser();
  const doc = parser.parseFromString(html, "text/html");

  const lineBreaks = doc.querySelectorAll("br, p, div, li");
  lineBreaks.forEach((el) => {
    el.after("\n");
  });

  let text = doc.body.textContent || "";

  text = text.replace(/\s+/g, " ");

  text = text.replace(/\n\s*\n/g, "\n");

  return text.trim();
}

/**
 * Format a date according to the user's system settings
 * @param {Date|string} date - Date object or ISO date string
 * @returns {string} Formatted date string in the user's locale and preferences
 */
export function getFormattedDate(date) {
  if (!date) return "";

  const dateObj = dayjs(date);
  if (!dateObj.isValid()) return "";

  return dateObj.format("DD-MM-YYYY");
}

export function TemplateOption({ active, option, variant, icon, onClick }) {
  return h(
    "button",
    {
      class: [
        active ? "bg-surface-gray-2" : "text-ink-gray-8",
        "group flex w-full gap-2 items-center rounded-md px-2 py-2 text-base",
        variant == "danger" ? "text-ink-red-3 hover:bg-ink-red-1" : "",
      ],
      onClick: onClick,
    },
    [
      icon
        ? h(FeatherIcon, {
            name: icon,
            class: ["h-4 w-4 shrink-0"],
            "aria-hidden": true,
          })
        : null,
      h("span", { class: "whitespace-nowrap" }, option),
    ]
  );
}

export function getGridTemplateColumnsForTable(columns) {
  let columnsWidth = columns
    .map((col) => {
      let width = col.width || 1;
      if (typeof width === "number") {
        return width + "fr";
      }
      return width;
    })
    .join(" ");
  return columnsWidth + " 22px";
}

export function uploadFunction(
  file: File,
  doctype: string = null,
  docname: string = null
) {
  let fileUpload = useFileUpload();
  return fileUpload.upload(file, {
    private: true,
    doctype: doctype,
    docname: docname,
  });
}

export const convertToConditions = ({
  conditions,
  fieldPrefix,
}: {
  conditions: any[];
  fieldPrefix?: string;
}): string => {
  if (!conditions || conditions.length === 0) {
    return "";
  }

  const processCondition = (condition: any): string => {
    if (typeof condition === "string") {
      return condition.toLowerCase();
    }

    if (Array.isArray(condition)) {
      // Nested condition group
      if (Array.isArray(condition[0])) {
        const nestedStr = convertToConditions({
          conditions: condition,
          fieldPrefix,
        });
        return `(${nestedStr})`;
      }

      // Simple condition: [fieldname, operator, value]
      const [field, operator, value] = condition;
      const fieldAccess = fieldPrefix ? `${fieldPrefix}.${field}` : field;

      const operatorMap: Record<string, string> = {
        equals: "==",
        "=": "==",
        "==": "==",
        "!=": "!=",
        "not equals": "!=",
        "<": "<",
        "<=": "<=",
        ">": ">",
        ">=": ">=",
        in: "in",
        "not in": "not in",
        like: "like",
        "not like": "not like",
        is: "is",
        "is not": "is not",
        between: "between",
      };

      let op = operatorMap[operator.toLowerCase()] || operator;

      if (
        (op === "==" || op === "!=") &&
        (String(value).toLowerCase() === "yes" ||
          String(value).toLowerCase() === "no")
      ) {
        let checkVal = String(value).toLowerCase() === "yes";
        if (op === "!=") {
          checkVal = !checkVal;
        }
        return checkVal ? fieldAccess : `not ${fieldAccess}`;
      }

      if (op === "is" && String(value).toLowerCase() === "set") {
        return fieldAccess;
      }
      if (
        (op === "is" && String(value).toLowerCase() === "not set") ||
        (op === "is not" && String(value).toLowerCase() === "set")
      ) {
        return `not ${fieldAccess}`;
      }

      if (op === "like") {
        return `(${fieldAccess} and "${value}" in ${fieldAccess})`;
      }
      if (op === "not like") {
        return `(${fieldAccess} and "${value}" not in ${fieldAccess})`;
      }

      if (
        op === "between" &&
        typeof value === "string" &&
        value.includes(",")
      ) {
        const [start, end] = value.split(",").map((v: string) => v.trim());
        return `(${fieldAccess} >= "${start}" and ${fieldAccess} <= "${end}")`;
      }

      let valueStr = "";
      if (op === "in" || op === "not in") {
        let items: string[];
        if (Array.isArray(value)) {
          items = value.map((v) => `"${String(v).trim()}"`);
        } else if (typeof value === "string") {
          items = value.split(",").map((v) => `"${v.trim()}"`);
        } else {
          items = [`"${String(value).trim()}"`];
        }
        valueStr = `[${items.join(", ")}]`;
        return `(${fieldAccess} and ${fieldAccess} ${op} ${valueStr})`;
      }

      if (typeof value === "string") {
        valueStr = `"${value.replace(/"/g, '\\"')}"`;
      } else if (typeof value === "number" || typeof value === "boolean") {
        valueStr = String(value);
      } else if (value === null || value === undefined) {
        return op === "==" || op === "is" ? `not ${fieldAccess}` : fieldAccess;
      } else {
        valueStr = `"${String(value).replace(/"/g, '\\"')}"`;
      }

      return `${fieldAccess} ${op} ${valueStr}`;
    }

    return "";
  };

  const parts = conditions.map(processCondition);
  return parts.join(" ");
};

<<<<<<< HEAD
export function validateConditions(conditions: any[]): boolean {
  if (!Array.isArray(conditions)) return false;

  // Handle simple condition [field, operator, value]
  if (
    conditions.length === 3 &&
    typeof conditions[0] === "string" &&
    typeof conditions[1] === "string"
  ) {
    return conditions[0] !== "" && conditions[1] !== "" && conditions[2] !== "";
  }

  // Iterate through conditions and logical operators
  for (let i = 0; i < conditions.length; i++) {
    const item = conditions[i];

    // Skip logical operators (they will be validated by their position)
    if (item === "and" || item === "or") {
      // Ensure logical operators are not at start/end and not consecutive
      if (
        i === 0 ||
        i === conditions.length - 1 ||
        conditions[i - 1] === "and" ||
        conditions[i - 1] === "or"
      ) {
        return false;
      }
      continue;
    }

    // Handle nested conditions (arrays)
    if (Array.isArray(item)) {
      if (!validateConditions(item)) {
        return false;
      }
    } else if (item !== undefined && item !== null) {
      return false;
    }
  }

  return conditions.length > 0;
=======
export async function removeAttachmentFromServer(attachment: string) {
  await call("frappe.client.delete", {
    doctype: "File",
    name: attachment,
  });
}

function getParentChildField(name: string) {
  let [_, parent, child] = name.split("-");
  return [parent, child];
}

export function getFieldDependencyLabel(name: string) {
  const { getField } = getMeta("HD Ticket");
  let [parent, child] = getParentChildField(name);
  parent = getField(parent)?.label || parent;
  child = getField(child)?.label || child;
  return `${parent} → ${child}`;
}

/**
 * @param {Object} config - Configuration object
 * @param {Ref<boolean>} config.isConfirmingDelete - Ref to track confirmation state
 * @param {Function} config.onConfirmDelete - Callback when delete is confirmed
 * @returns {Array} Array of option objects for use in dropdowns
 */
export function ConfirmDelete({ isConfirmingDelete, onConfirmDelete }) {
  return [
    {
      label: "Delete",
      component: (props) =>
        TemplateOption({
          option: "Delete",
          icon: "trash-2",
          active: props.active,
          variant: "grey",
          onClick: (event) => {
            event.preventDefault();
            isConfirmingDelete.value = true;
          },
        }),
      condition: () => !isConfirmingDelete.value,
    },
    {
      label: "Confirm Delete",
      component: (props) =>
        TemplateOption({
          option: "Confirm Delete",
          icon: "trash-2",
          active: props.active,
          variant: "danger",
          onClick: () => {
            onConfirmDelete();
            // Reset state after confirming
            isConfirmingDelete.value = false;
          },
        }),
      condition: () => isConfirmingDelete.value,
    },
  ];
>>>>>>> 44b09470
}<|MERGE_RESOLUTION|>--- conflicted
+++ resolved
@@ -433,7 +433,6 @@
   return parts.join(" ");
 };
 
-<<<<<<< HEAD
 export function validateConditions(conditions: any[]): boolean {
   if (!Array.isArray(conditions)) return false;
 
@@ -475,7 +474,8 @@
   }
 
   return conditions.length > 0;
-=======
+}
+
 export async function removeAttachmentFromServer(attachment: string) {
   await call("frappe.client.delete", {
     doctype: "File",
@@ -536,5 +536,4 @@
       condition: () => isConfirmingDelete.value,
     },
   ];
->>>>>>> 44b09470
 }