import { useClipboard, useDateFormat, useTimeAgo } from "@vueuse/core";
import dayjs from "dayjs";
import { FeatherIcon, call, toast, useFileUpload } from "frappe-ui";
import { gemoji } from "gemoji";
import { h, markRaw, ref } from "vue";
import zod from "zod";
import TicketIcon from "./components/icons/TicketIcon.vue";
import { getMeta } from "./stores/meta";
/**
 * Wrapper to create toasts, supplied with default options.
 * https://frappeui.com/components/toast.html
 * @param options - `Toast` options
 */

/**
 * Copy a string to clipboard, and create a toast
 * @param s - String to copy
 */
export async function copy(s: string) {
  const { copy: c } = useClipboard();
  c(s).then(() => toast.success("Copied to clipboard"));
}

/**
 * Get assigned user from `_assign` string. The return value is a `string`,
 * not a `User` object.
 * @param s - `_assign` string (JSON)
 * @returns user id
 */
export function getAssign(s: string): string | undefined {
  const assignJson = JSON.parse(s);
  const arr = Array.isArray(assignJson) ? assignJson : [];
  return arr.slice(-1).pop();
}

export function validateEmail(email) {
  const regExp =
    /^(([^<>()[\]\\.,;:\s@"]+(\.[^<>()[\]\\.,;:\s@"]+)*)|(".+"))@((\[[0-9]{1,3}\.[0-9]{1,3}\.[0-9]{1,3}\.[0-9]{1,3}])|(([a-zA-Z\-0-9]+\.)+[a-zA-Z]{2,}))$/;
  return regExp.test(email);
}

export function validateEmailWithZod(email: string) {
  const success = zod.string().email().safeParse(email).success;
  return success;
}

export function dateFormat(date, format?: string) {
  const _format = format || "DD-MM-YYYY HH:mm:ss";
  return useDateFormat(date, _format).value;
}

export function timeAgo(date) {
  return useTimeAgo(date).value;
}

export const dateTooltipFormat = "ddd, MMM D, YYYY h:mm A";

export function errorMessage(title, message) {
  toast.error(message);
}

export function formatTime(seconds) {
  const days = Math.floor(seconds / (3600 * 24));
  const hours = Math.floor((seconds % (3600 * 24)) / 3600);
  const minutes = Math.floor((seconds % 3600) / 60);
  const remainingSeconds = Math.floor(seconds % 60);

  let formattedTime = "";

  if (days > 0) {
    formattedTime += `${days}d `;
  }

  if (hours > 0 || days > 0) {
    formattedTime += `${hours}h `;
  }

  if (minutes > 0 || hours > 0 || days > 0) {
    formattedTime += `${minutes}m `;
  }

  formattedTime += `${
    remainingSeconds >= 10
      ? remainingSeconds
      : remainingSeconds > 1
      ? "0" + remainingSeconds
      : "0"
  }s`;

  return formattedTime.trim();
}

export function getTimeInSeconds(time: string) {
  // time in the format 1h 2m 3s
  let timeParts = time.split(" ");
  let seconds = 0;
  timeParts.forEach((part) => {
    if (part.endsWith("d")) {
      seconds += parseInt(part) * 24 * 60 * 60; // days
    } else if (part.endsWith("h")) {
      seconds += parseInt(part) * 60 * 60; // hours
    } else if (part.endsWith("m")) {
      seconds += parseInt(part) * 60; // minutes
    } else if (part.endsWith("s")) {
      seconds += parseInt(part); // seconds
    }
  });
  return seconds;
}

export const isCustomerPortal = ref(false);

export async function copyToClipboard(
  msg: string = "",
  toastMessage: string = "Copied to clipboard"
) {
  if (navigator.clipboard && window.isSecureContext) {
    await navigator.clipboard.writeText(msg);
  } else {
    let input = document.createElement("input");
    let body = document.querySelector("body");
    body.appendChild(input);
    input.value = msg;
    input.select();
    document.execCommand("copy");
    input.remove();
  }

  toast.success(toastMessage);
}

export const textEditorMenuButtons = [
  "Paragraph",
  ["Heading 2", "Heading 3", "Heading 4", "Heading 5", "Heading 6"],
  "Separator",
  "Bold",
  "Italic",
  "Separator",
  "Bullet List",
  "Numbered List",
  "Separator",
  "Align Left",
  "Align Center",
  "Align Right",
  "FontColor",
  "Separator",
  "Image",
  "Video",
  "Link",
  "Blockquote",
  "Code",
  "Horizontal Rule",
  [
    "InsertTable",
    "AddColumnBefore",
    "AddColumnAfter",
    "DeleteColumn",
    "AddRowBefore",
    "AddRowAfter",
    "DeleteRow",
    "MergeCells",
    "SplitCell",
    "ToggleHeaderColumn",
    "ToggleHeaderRow",
    "ToggleHeaderCell",
    "DeleteTable",
  ],
];

export function isContentEmpty(content: string) {
  const parser = new DOMParser();
  const doc = parser.parseFromString(content, "text/html");
  return doc.body.textContent === "";
}

export function isTouchScreenDevice() {
  return "ontouchstart" in document.documentElement;
}

export function isEmoji(str) {
  const emojiList = gemoji.map((emoji) => emoji.emoji);
  return emojiList.includes(str);
}

export function getIcon(icon) {
  if (isEmoji(icon)) {
    return h("div", icon);
  }
  return icon || markRaw(TicketIcon);
}
export function formatTimeShort(date: string) {
  const now = dayjs();
  const inputDate = dayjs.tz(date);
  const diffSeconds = now.diff(inputDate, "second");
  const diffMinutes = now.diff(inputDate, "minute");
  const diffHours = now.diff(inputDate, "hour");
  const diffDays = now.diff(inputDate, "day");
  const diffWeeks = now.diff(inputDate, "week");
  const diffMonths = now.diff(inputDate, "month");
  const diffYears = now.diff(inputDate, "year");

  if (diffSeconds < 60) return `${diffSeconds} s`;
  if (diffMinutes < 60) return `${diffMinutes} m`;
  if (diffHours < 24) return `${diffHours} h`;
  if (diffDays < 7) return `${diffDays} d`;
  if (diffWeeks < 4) return `${diffWeeks} w`;
  if (diffMonths < 12) return `${diffMonths} M`;
  return `${diffYears}Y`;
}

function hasArabicContent(content: string) {
  const arabicRegex = /[\u0600-\u06FF]/;
  return arabicRegex.test(content);
}

export function getFontFamily(content: string) {
  const langMap = {
    default: "!font-[InterVar]",
    arabic: "!font-[system-ui]",
  };
  let lang = "default";
  if (hasArabicContent(content)) {
    lang = "arabic";
  }
  return langMap[lang];
}

/**
 * Parses HTML string and returns the text content with preserved line breaks
 * @param html - HTML string to parse
 * @returns Plain text content with preserved line breaks
 */
export function htmlToText(html: string): string {
  if (!html) return "";

  const parser = new DOMParser();
  const doc = parser.parseFromString(html, "text/html");

  const lineBreaks = doc.querySelectorAll("br, p, div, li");
  lineBreaks.forEach((el) => {
    el.after("\n");
  });

  let text = doc.body.textContent || "";

  text = text.replace(/\s+/g, " ");

  text = text.replace(/\n\s*\n/g, "\n");

  return text.trim();
}

/**
 * Format a date according to the user's system settings
 * @param {Date|string} date - Date object or ISO date string
 * @returns {string} Formatted date string in the user's locale and preferences
 */
export function getFormattedDate(date) {
  if (!date) return "";

  const dateObj = dayjs(date);
  if (!dateObj.isValid()) return "";

  return dateObj.format("DD-MM-YYYY");
}

export function TemplateOption({ active, option, variant, icon, onClick }) {
  return h(
    "button",
    {
      class: [
        active ? "bg-surface-gray-2" : "text-ink-gray-8",
        "group flex w-full gap-2 items-center rounded-md px-2 py-2 text-base",
        variant == "danger" ? "text-ink-red-3 hover:bg-ink-red-1" : "",
      ],
      onClick: onClick,
    },
    [
      icon
        ? h(FeatherIcon, {
            name: icon,
            class: ["h-4 w-4 shrink-0"],
            "aria-hidden": true,
          })
        : null,
      h("span", { class: "whitespace-nowrap" }, option),
    ]
  );
}

export function getGridTemplateColumnsForTable(columns) {
  let columnsWidth = columns
    .map((col) => {
      let width = col.width || 1;
      if (typeof width === "number") {
        return width + "fr";
      }
      return width;
    })
    .join(" ");
  return columnsWidth + " 22px";
}

export function uploadFunction(
  file: File,
  doctype: string = null,
  docname: string = null
) {
  let fileUpload = useFileUpload();
  return fileUpload.upload(file, {
    private: true,
    doctype: doctype,
    docname: docname,
  });
}

export const convertToConditions = ({
  conditions,
  fieldPrefix,
}: {
  conditions: any[];
  fieldPrefix?: string;
}): string => {
  if (!conditions || conditions.length === 0) {
    return "";
  }

  const processCondition = (condition: any): string => {
    if (typeof condition === "string") {
      return condition.toLowerCase();
    }

    if (Array.isArray(condition)) {
      // Nested condition group
      if (Array.isArray(condition[0])) {
        const nestedStr = convertToConditions({
          conditions: condition,
          fieldPrefix,
        });
        return `(${nestedStr})`;
      }

      // Simple condition: [fieldname, operator, value]
      const [field, operator, value] = condition;
      const fieldAccess = fieldPrefix ? `${fieldPrefix}.${field}` : field;

      const operatorMap: Record<string, string> = {
        equals: "==",
        "=": "==",
        "==": "==",
        "!=": "!=",
        "not equals": "!=",
        "<": "<",
        "<=": "<=",
        ">": ">",
        ">=": ">=",
        in: "in",
        "not in": "not in",
        like: "like",
        "not like": "not like",
        is: "is",
        "is not": "is not",
        between: "between",
      };

      let op = operatorMap[operator.toLowerCase()] || operator;

      if (
        (op === "==" || op === "!=") &&
        (String(value).toLowerCase() === "yes" ||
          String(value).toLowerCase() === "no")
      ) {
        let checkVal = String(value).toLowerCase() === "yes";
        if (op === "!=") {
          checkVal = !checkVal;
        }
        return checkVal ? fieldAccess : `not ${fieldAccess}`;
      }

      if (op === "is" && String(value).toLowerCase() === "set") {
        return fieldAccess;
      }
      if (
        (op === "is" && String(value).toLowerCase() === "not set") ||
        (op === "is not" && String(value).toLowerCase() === "set")
      ) {
        return `not ${fieldAccess}`;
      }

      if (op === "like") {
        return `(${fieldAccess} and "${value}" in ${fieldAccess})`;
      }
      if (op === "not like") {
        return `(${fieldAccess} and "${value}" not in ${fieldAccess})`;
      }

      if (
        op === "between" &&
        typeof value === "string" &&
        value.includes(",")
      ) {
        const [start, end] = value.split(",").map((v: string) => v.trim());
        return `(${fieldAccess} >= "${start}" and ${fieldAccess} <= "${end}")`;
      }

      let valueStr = "";
      if (op === "in" || op === "not in") {
        let items: string[];
        if (Array.isArray(value)) {
          items = value.map((v) => `"${String(v).trim()}"`);
        } else if (typeof value === "string") {
          items = value.split(",").map((v) => `"${v.trim()}"`);
        } else {
          items = [`"${String(value).trim()}"`];
        }
        valueStr = `[${items.join(", ")}]`;
        return `(${fieldAccess} and ${fieldAccess} ${op} ${valueStr})`;
      }

      if (typeof value === "string") {
        valueStr = `"${value.replace(/"/g, '\\"')}"`;
      } else if (typeof value === "number" || typeof value === "boolean") {
        valueStr = String(value);
      } else if (value === null || value === undefined) {
        return op === "==" || op === "is" ? `not ${fieldAccess}` : fieldAccess;
      } else {
        valueStr = `"${String(value).replace(/"/g, '\\"')}"`;
      }

      return `${fieldAccess} ${op} ${valueStr}`;
    }

    return "";
  };

  const parts = conditions.map(processCondition);
  return parts.join(" ");
};

export function validateConditions(conditions: any[]): boolean {
  if (!Array.isArray(conditions)) return false;

  // Handle simple condition [field, operator, value]
  if (
    conditions.length === 3 &&
    typeof conditions[0] === "string" &&
    typeof conditions[1] === "string"
  ) {
    return conditions[0] !== "" && conditions[1] !== "" && conditions[2] !== "";
  }

  // Iterate through conditions and logical operators
  for (let i = 0; i < conditions.length; i++) {
    const item = conditions[i];

    // Skip logical operators (they will be validated by their position)
    if (item === "and" || item === "or") {
      // Ensure logical operators are not at start/end and not consecutive
      if (
        i === 0 ||
        i === conditions.length - 1 ||
        conditions[i - 1] === "and" ||
        conditions[i - 1] === "or"
      ) {
        return false;
      }
      continue;
    }

    // Handle nested conditions (arrays)
    if (Array.isArray(item)) {
      if (!validateConditions(item)) {
        return false;
      }
    } else if (item !== undefined && item !== null) {
      return false;
    }
  }

  return conditions.length > 0;
}

export async function removeAttachmentFromServer(attachment: string) {
  await call("frappe.client.delete", {
    doctype: "File",
    name: attachment,
  });
}

function getParentChildField(name: string) {
  let [_, parent, child] = name.split("-");
  return [parent, child];
}

export function getFieldDependencyLabel(name: string) {
  const { getField } = getMeta("HD Ticket");
  let [parent, child] = getParentChildField(name);
  parent = getField(parent)?.label || parent;
  child = getField(child)?.label || child;
  return `${parent} → ${child}`;
}

/**
 * @param {Object} config - Configuration object
 * @param {Ref<boolean>} config.isConfirmingDelete - Ref to track confirmation state
 * @param {Function} config.onConfirmDelete - Callback when delete is confirmed
 * @returns {Array} Array of option objects for use in dropdowns
 */
export function ConfirmDelete({ isConfirmingDelete, onConfirmDelete }) {
  return [
    {
      label: "Delete",
      component: (props) =>
        TemplateOption({
          option: "Delete",
          icon: "trash-2",
          active: props.active,
          variant: "grey",
          onClick: (event) => {
            event.preventDefault();
            isConfirmingDelete.value = true;
          },
        }),
      condition: () => !isConfirmingDelete.value,
    },
    {
      label: "Confirm Delete",
      component: (props) =>
        TemplateOption({
          option: "Confirm Delete",
          icon: "trash-2",
          active: props.active,
          variant: "danger",
          onClick: () => {
            onConfirmDelete();
            // Reset state after confirming
            isConfirmingDelete.value = false;
          },
        }),
      condition: () => isConfirmingDelete.value,
    },
  ];
}
<<<<<<< HEAD

export function getRandom(len = 4) {
  let text = "";
  const possible = "ABCDEFGHIJKLMNOPQRSTUVWXYZabcdefghijklmnopqrstuvwxyz";

  Array.from({ length: len }).forEach(() => {
    text += possible.charAt(Math.floor(Math.random() * possible.length));
  });

  return text;
}

export function parseColor(color: string): string {
  color = color.toLowerCase();
  let textColor = `!text-${color}-600`;
  if (color == "black") {
    textColor = "!text-ink-gray-9";
  } else if (["gray", "green"].includes(color)) {
    textColor = `!text-${color}-700`;
  }

  return textColor;
=======
export function isElementInViewport(el: HTMLElement) {
  if (!el) return false;
  const rect = el.getBoundingClientRect();
  return (
    rect.top >= 0 &&
    rect.left >= 0 &&
    rect.bottom <= window.innerHeight &&
    rect.right <= window.innerWidth
  );
>>>>>>> 1c64a392
}<|MERGE_RESOLUTION|>--- conflicted
+++ resolved
@@ -541,7 +541,6 @@
     },
   ];
 }
-<<<<<<< HEAD
 
 export function getRandom(len = 4) {
   let text = "";
@@ -564,7 +563,8 @@
   }
 
   return textColor;
-=======
+}
+
 export function isElementInViewport(el: HTMLElement) {
   if (!el) return false;
   const rect = el.getBoundingClientRect();
@@ -574,5 +574,4 @@
     rect.bottom <= window.innerHeight &&
     rect.right <= window.innerWidth
   );
->>>>>>> 1c64a392
 }