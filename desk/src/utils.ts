--- conflicted
+++ resolved
@@ -1,10 +1,6 @@
 import { useClipboard, useDateFormat, useTimeAgo } from "@vueuse/core";
 import dayjs from "dayjs";
-<<<<<<< HEAD
-import { FeatherIcon, toast } from "frappe-ui";
-=======
-import { call, toast, useFileUpload } from "frappe-ui";
->>>>>>> a2ef85e4
+import { FeatherIcon, call, toast, useFileUpload } from "frappe-ui";
 import { gemoji } from "gemoji";
 import { h, markRaw, ref } from "vue";
 import zod from "zod";
@@ -224,7 +220,6 @@
   return langMap[lang];
 }
 
-<<<<<<< HEAD
 /**
  * Parses HTML string and returns the text content with preserved line breaks
  * @param html - HTML string to parse
@@ -299,7 +294,8 @@
     })
     .join(" ");
   return columnsWidth + " 22px";
-=======
+}
+
 export function uploadFunction(
   file: File,
   doctype: string = null,
@@ -318,5 +314,4 @@
     doctype: "File",
     name: attachment,
   });
->>>>>>> a2ef85e4
 }