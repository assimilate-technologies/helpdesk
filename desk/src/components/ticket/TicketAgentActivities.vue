<template>
  <ActivityHeader :title="title" />
  <FadedScrollableDiv
    class="flex flex-col flex-1 overflow-y-scroll"
    :mask-length="20"
  >
    <div v-if="activities.length" class="activities flex-1 h-full mt-1">
      <div
        v-for="(activity, i) in activities"
        :key="activity.key"
        class="activity"
      >
        <!-- single activity -->
        <div
          class="w-full px-6 md:px-10 grid grid-cols-[30px_minmax(auto,_1fr)] gap-2 sm:gap-4"
        >
          <div
            class="relative flex justify-center after:absolute after:left-[50%] after:top-2 after:-z-10 after:border-l after:border-gray-200"
            :class="[i != activities.length - 1 ? 'after:h-full' : 'after:h-4']"
          >
            <div
              class="z-1 flex h-7 w-7 items-center justify-center rounded-full bg-white"
              :class="[['email', 'feedback'].includes(activity.type) && 'mt-2']"
            >
              <Avatar
                v-if="activity.type === 'email' || activity.type === 'feedback'"
                size="lg"
                :label="activity.sender?.full_name"
                :image="getUser(activity.sender?.name).user_image"
                class="bg-white absolute left-[1px]"
              />
              <CommentIcon
                v-else-if="activity.type === 'comment'"
                class="text-gray-600 absolute left-[7.5px]"
              />
              <FeatherIcon
                v-else-if="activity.type === 'call'"
                :name="
                  activity.call_type === 'Incoming'
                    ? 'phone-incoming'
                    : 'phone-outgoing'
                "
                class="text-gray-600 absolute left-[7.5px] size-4"
              />
              <DotIcon v-else class="text-gray-600 absolute left-[7.5px]" />
            </div>
          </div>
          <div
            class="mb-4 flex flex-1"
            :class="[i == activities.length - 1 && 'mb-5']"
          >
            <EmailArea
              v-if="activity.type === 'email'"
              :activity="activity"
              :show-split-option="
                !activity.isFirstEmail && ticketStatus !== 'Closed'
              "
              class="py-2 px-3"
              @reply="(e) => emit('email:reply', e)"
            />
            <CommentBox
              v-else-if="activity.type === 'comment'"
              :activity="activity"
              @update="() => emit('update')"
            />
<<<<<<< HEAD
            <CallArea
              v-else-if="activity.type === 'call'"
              :activity="activity"
=======
            <FeedbackBox
              :activity="activity"
              v-else-if="activity.type === 'feedback'"
>>>>>>> 1c64a392
            />
            <HistoryBox v-else :activity="activity" />
          </div>
        </div>
      </div>
    </div>
    <div
      v-else
      class="h-full flex flex-col items-center justify-center gap-3 text-xl font-medium text-gray-500"
    >
      <component :is="emptyTextIcon" class="h-10 w-10" />
      <span>{{ emptyText }}</span>
      <Button
        v-if="title == 'Emails'"
        label="New Email"
        @click="communicationAreaRef?.toggleEmailBox() ?? toggleEmailBox()"
      />
      <Button
        v-else-if="title == 'Comments'"
        label="New Comment"
        @click="communicationAreaRef?.toggleCommentBox() ?? toggleCommentBox()"
      />
      <Button
        v-else-if="title == 'Calls'"
        label="Make a Call"
        @click="makeCall()"
      />
    </div>
  </FadedScrollableDiv>
</template>

<script setup lang="ts">
import {
  CommentBox,
  EmailArea,
  FadedScrollableDiv,
  HistoryBox,
} from "@/components";
import {
  ActivityIcon,
  CommentIcon,
  DotIcon,
  EmailIcon,
  PhoneIcon,
} from "@/components/icons";
import { toggleCommentBox, toggleEmailBox } from "@/pages/ticket/modalStates";
import { useUserStore } from "@/stores/user";
import { TicketActivity } from "@/types";
<<<<<<< HEAD
import { useElementVisibility } from "@vueuse/core";
import { Avatar, FeatherIcon } from "frappe-ui";
import { PropType, Ref, computed, h, inject, onMounted, watch } from "vue";

=======
import { isElementInViewport } from "@/utils";
import { Avatar } from "frappe-ui";
import { PropType, Ref, computed, h, inject, onMounted, watch } from "vue";
import FeedbackBox from "../ticket-agent/FeedbackBox.vue";
>>>>>>> 1c64a392
const props = defineProps({
  activities: {
    type: Array as PropType<TicketActivity[]>,
    required: true,
  },
  title: {
    type: String,
    required: true,
  },
  ticketStatus: {
    type: String,
    default: "",
  },
});

const emit = defineEmits(["email:reply", "update"]);

const { getUser } = useUserStore();
const communicationAreaRef: Ref = inject("communicationArea");
const makeCall = inject<() => void>("makeCall");

const emptyText = computed(() => {
  let text = "No Activities";
  if (props.title == "Emails") {
    text = "No Email Communications";
  } else if (props.title == "Comments") {
    text = "No Comments";
    return text;
  } else if (props.title == "Calls") {
    text = "No Calls";
    return text;
  }
});

const emptyTextIcon = computed(() => {
  let icon = ActivityIcon;
  if (props.title == "Emails") {
    icon = EmailIcon;
  } else if (props.title == "Comments") {
    icon = CommentIcon;
  } else if (props.title == "Calls") {
    icon = PhoneIcon;
  }
  return h(icon, { class: "text-gray-500" });
});

function scrollToLatestActivity() {
  setTimeout(() => {
    let el;
    let e = document.getElementsByClassName("activity");
    el = e[e.length - 1];
    if (el && !isElementInViewport(el)) {
      el.scrollIntoViewIfNeeded();
      el.focus();
    }
  }, 500);
}

defineExpose({
  scrollToLatestActivity,
});

onMounted(() => {
  // scrollToLatestActivity();
});

watch(
  () => props.title,
  () => {
    scrollToLatestActivity();
  },
  { immediate: true }
);
</script><|MERGE_RESOLUTION|>--- conflicted
+++ resolved
@@ -63,15 +63,13 @@
               :activity="activity"
               @update="() => emit('update')"
             />
-<<<<<<< HEAD
             <CallArea
               v-else-if="activity.type === 'call'"
               :activity="activity"
-=======
+            />
             <FeedbackBox
               :activity="activity"
               v-else-if="activity.type === 'feedback'"
->>>>>>> 1c64a392
             />
             <HistoryBox v-else :activity="activity" />
           </div>
@@ -120,17 +118,11 @@
 import { toggleCommentBox, toggleEmailBox } from "@/pages/ticket/modalStates";
 import { useUserStore } from "@/stores/user";
 import { TicketActivity } from "@/types";
-<<<<<<< HEAD
-import { useElementVisibility } from "@vueuse/core";
 import { Avatar, FeatherIcon } from "frappe-ui";
 import { PropType, Ref, computed, h, inject, onMounted, watch } from "vue";
+import { isElementInViewport } from "@/utils";
+import FeedbackBox from "../ticket-agent/FeedbackBox.vue";
 
-=======
-import { isElementInViewport } from "@/utils";
-import { Avatar } from "frappe-ui";
-import { PropType, Ref, computed, h, inject, onMounted, watch } from "vue";
-import FeedbackBox from "../ticket-agent/FeedbackBox.vue";
->>>>>>> 1c64a392
 const props = defineProps({
   activities: {
     type: Array as PropType<TicketActivity[]>,
