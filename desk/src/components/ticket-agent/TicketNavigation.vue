<template>
  <div class="flex gap-1">
    <Tooltip
      :text="
        getPreviousTicket()
          ? `Go to previous ticket: #${getPreviousTicket()}`
          : 'No previous ticket'
      "
      :disabled="disableLeftCondition"
    >
      <Button
        :icon="LucideChevronLeft"
        variant="ghost"
        :disabled="disableLeftCondition"
        @click="goToPreviousTicket()"
      />
    </Tooltip>
    <Tooltip
      :text="
        getNextTicket()
          ? `Go to next ticket: #${getNextTicket()}`
          : 'No next ticket'
      "
      :disabled="disableRightCondition"
    >
      <Button
        :icon="LucideChevronRight"
        variant="ghost"
        :disabled="disableRightCondition"
        @click="goToNextTicket()"
      />
    </Tooltip>
  </div>
</template>

<script setup lang="ts">
import { useShortcut } from "@/composables/shortcuts";
import {
  ticketsToNavigate,
  useTicketNavigation,
} from "@/composables/useTicketNavigation";
<<<<<<< HEAD
<<<<<<< HEAD
import { computed } from "vue";
=======
import { computed, onMounted, ref } from "vue";
>>>>>>> 8b1bd753 (fix: remove unwanted imports)
=======
import { useShortcut } from "@/composables/shortcuts";
import { computed, onMounted, onUnmounted, ref } from "vue";
>>>>>>> 02b32388
import LucideChevronLeft from "~icons/lucide/chevron-left";
import LucideChevronRight from "~icons/lucide/chevron-right";

const {
  currentTicketIndex,
  goToNextTicket,
  goToPreviousTicket,
  getNextTicket,
  getPreviousTicket,
} = useTicketNavigation();

const leftArrowRef = ref(null);
const rightArrowRef = ref(null);

const disableLeftCondition = computed(() => {
  if (ticketsToNavigate.loading || !ticketsToNavigate.data?.length) return true;

  return currentTicketIndex.value == 0;
});

const disableRightCondition = computed(() => {
  if (ticketsToNavigate.loading || !ticketsToNavigate.data?.length) return true;
  if (ticketsToNavigate.data.length <= 1) return true;
  return currentTicketIndex.value >= ticketsToNavigate.data.length - 1;
});

onMounted(() => {
  // Register shortcuts and store cleanup functions
  useShortcut({ key: ">", shift: true }, () => {
    if (!disableRightCondition.value) {
      goToNextTicket();
    }
  });

  useShortcut({ key: "<", shift: true }, () => {
    if (!disableLeftCondition.value) {
      goToPreviousTicket();
    }
  });
});
</script><|MERGE_RESOLUTION|>--- conflicted
+++ resolved
@@ -39,16 +39,7 @@
   ticketsToNavigate,
   useTicketNavigation,
 } from "@/composables/useTicketNavigation";
-<<<<<<< HEAD
-<<<<<<< HEAD
-import { computed } from "vue";
-=======
 import { computed, onMounted, ref } from "vue";
->>>>>>> 8b1bd753 (fix: remove unwanted imports)
-=======
-import { useShortcut } from "@/composables/shortcuts";
-import { computed, onMounted, onUnmounted, ref } from "vue";
->>>>>>> 02b32388
 import LucideChevronLeft from "~icons/lucide/chevron-left";
 import LucideChevronRight from "~icons/lucide/chevron-right";
 
