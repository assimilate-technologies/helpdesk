--- conflicted
+++ resolved
@@ -73,15 +73,7 @@
   FieldValue,
   TicketSymbol,
 } from "@/types";
-<<<<<<< HEAD
-<<<<<<< HEAD
-import { computed, inject } from "vue";
-=======
 import { computed, inject, ref } from "vue";
->>>>>>> 8b1bd753 (fix: remove unwanted imports)
-=======
-import { computed, inject, nextTick, onMounted, onUnmounted, ref } from "vue";
->>>>>>> 02b32388
 import TicketField from "../TicketField.vue";
 import AssignTo from "./AssignTo.vue";
 import TicketContact from "./TicketContact.vue";
