--- conflicted
+++ resolved
@@ -104,13 +104,9 @@
 		const sortby = ref('modified')
 		const sortDirection = ref('dessending')
 
-<<<<<<< HEAD
 		const resetSelections = inject('resetSelections')
 
 		return { user, viewportWidth, tickets, selectedTickets, ticketFilter, sortby, sortDirection, resetSelections }
-=======
-		return { user, viewportWidth, tickets, selectedTickets, sortby, sortDirection }
->>>>>>> 148356d3
 	},
 	computed: {
 		filteredTickets() {
