<template>
	<div>
		<div
			@pointerenter="
				() => {
					showSelectAllCheckbox = true
				}
			"
			@pointerleave="
				() => {
					showSelectAllCheckbox = false
				}
			"
			class="bg-[#F7F7F7] group flex items-center h-[40px] text-base font-medium text-gray-500 py-[10px] px-[11px] rounded-[6px] select-none"
		>
			<div class="w-[37px] h-[14px]">
				<Input
					type="checkbox"
					@click="manager.selectAll()"
					:checked="manager.allItemsSelected"
					class="cursor-pointer mr-1 hover:visible"
					:class="
						manager.allItemsSelected || showSelectAllCheckbox
							? 'visible'
							: 'invisible'
					"
				/>
			</div>
			<div
				class="sm:w-1/12 flex flex-row items-center space-x-[7px] cursor-pointer"
				@click="manager.toggleOrderBy('name')"
			>
				<span>#</span>
				<div class="w-[10px]">
					<CustomIcons
						v-if="manager.options.order_by.split(' ')[0] === 'name'"
						:name="
							manager.options.order_by.split(' ')[1] === 'desc'
								? 'chevron-down'
								: 'chevron-up'
						"
						class="h-[6px] fill-gray-400 stroke-transparent"
					/>
				</div>
			</div>
			<div
				class="sm:w-7/12 flex flex-row items-center space-x-[6px] cursor-pointer"
				@click="manager.toggleOrderBy('subject')"
			>
				<span>Subject</span>
				<div class="w-[10px]">
					<CustomIcons
						v-if="
							manager.options.order_by.split(' ')[0] === 'subject'
						"
						:name="
							manager.options.order_by.split(' ')[1] === 'desc'
								? 'chevron-down'
								: 'chevron-up'
						"
						class="h-[6px] fill-gray-400 stroke-transparent"
					/>
				</div>
			</div>
			<div
				class="sm:w-3/12 flex flex-row items-center space-x-[6px] cursor-pointer"
				@click="manager.toggleOrderBy('status')"
			>
				<span>Status</span>
				<div class="w-[10px]">
					<CustomIcons
						v-if="
							manager.options.order_by.split(' ')[0] === 'status'
						"
						:name="
							manager.options.order_by.split(' ')[1] === 'desc'
								? 'chevron-down'
								: 'chevron-up'
						"
						class="h-[6px] fill-gray-400 stroke-transparent"
					/>
				</div>
			</div>
			<div
				class="sm:w-3/12 flex flex-row items-center space-x-[6px] cursor-pointer"
				@click="manager.toggleOrderBy('contact')"
			>
				<span>Created By</span>
				<div class="w-[10px]">
					<CustomIcons
						v-if="
							manager.options.order_by.split(' ')[0] === 'contact'
						"
						:name="
							manager.options.order_by.split(' ')[1] === 'desc'
								? 'chevron-down'
								: 'chevron-up'
						"
						class="h-[6px] fill-gray-400 stroke-transparent"
					/>
				</div>
			</div>
			<div
				class="sm:w-2/12 flex flex-row items-center space-x-[6px] cursor-pointer"
				@click="manager.toggleOrderBy('resolution_by')"
			>
				<span>Due In</span>
				<div class="w-[10px]">
					<CustomIcons
						v-if="
							manager.options.order_by.split(' ')[0] ===
							'resolution_by'
						"
						:name="
							manager.options.order_by.split(' ')[1] === 'desc'
								? 'chevron-down'
								: 'chevron-up'
						"
						class="h-[6px] fill-gray-400 stroke-transparent"
					/>
				</div>
			</div>
			<div
				class="sm:w-1/12 flex flex-row items-center space-x-[6px] cursor-pointer"
				@click="manager.toggleOrderBy('modified')"
			>
				<span>Modified</span>
				<div class="w-[10px]">
					<CustomIcons
						v-if="
							manager.options.order_by.split(' ')[0] ===
							'modified'
						"
						:name="
							manager.options.order_by.split(' ')[1] === 'desc'
								? 'chevron-down'
								: 'chevron-up'
						"
						class="h-[6px] fill-gray-400 stroke-transparent"
					/>
				</div>
			</div>
			<div
				class="sm:w-1/12 text-[11px] flex flex-row-reverse text-gray-500"
			>
				<span> {{ manager.totalCount }} </span>
			</div>
		</div>
<<<<<<< HEAD
		<div 
			id="rows" 
			class="flex flex-col overflow-y-scroll"
			:style="{ height: viewportWidth > 768 ? 'calc(100vh - 112px)' : null }"
=======
		<div
			id="rows"
			class="flex flex-col overflow-scroll"
			:style="{
				height: viewportWidth > 768 ? 'calc(100vh - 112px)' : null,
			}"
>>>>>>> a642c72f
		>
			<div v-if="manager.loading">
				<div v-for="n in 3" :key="n">
					<TicketListItemSkeleton
						:class="n == 0 ? 'mt-[9px] mb-[2px]' : 'my-[2px]'"
						class="my-[9px]"
					/>
				</div>
			</div>
			<div v-else>
				<div v-if="manager.list.length > 0">
					<div
						v-for="(ticket, index) in manager.list"
						:key="ticket.name"
					>
						<TicketListItem
							:class="
								index == 0 ? 'mt-[9px] mb-[2px]' : 'my-[2px]'
							"
							:ticket="ticket"
							@toggle-select="manager.select(ticket)"
							:selected="manager.itemSelected(ticket)"
						/>
					</div>
				</div>
				<div v-else>
					<div class="grid place-content-center h-48 w-full">
						<div>
							<CustomIcons
								name="empty-list"
								class="h-12 w-12 mx-auto mb-2"
							/>
							<div class="text-gray-500 mb-2">
								No tickets found
							</div>
						</div>
					</div>
				</div>
			</div>
			<div class="pb-2">
				<Button
					v-if="manager.hasNextPage" 
					@click="manager.nextPage()" 
				>
					Load More
				</Button>
			</div>
		</div>
	</div>
</template>

<script>
<<<<<<< HEAD
import { ref, inject } from 'vue'
import { Input } from 'frappe-ui'
import TicketListItem from '@/components/desk/tickets/TicketListItem.vue'
import TicketListItemSkeleton from '@/components/desk/tickets/TicketListItemSkeleton.vue'
import CustomIcons from '@/components/desk/global/CustomIcons.vue'
=======
import { ref, inject } from "vue"
import { Input } from "frappe-ui"
import TicketListItem from "@/components/desk/tickets/TicketListItem.vue"
import TicketListItemSkeleton from "@/components/desk/tickets/TicketListItemSkeleton.vue"
import CustomIcons from "@/components/desk/global/CustomIcons.vue"
import ListPageController from "@/components/global/ListPageController.vue"
>>>>>>> a642c72f

export default {
	name: "TicketList",
	props: ["manager"],
	components: {
		TicketListItem,
		TicketListItemSkeleton,
		CustomIcons,
<<<<<<< HEAD
		Input
=======
		Input,
		ListPageController,
>>>>>>> a642c72f
	},
	setup() {
		const showSelectAllCheckbox = ref(false)
		const viewportWidth = inject("viewportWidth")
		return {
			showSelectAllCheckbox,
			viewportWidth,
		}
	},
	unmounted() {
		this.$socket.off()
	},
}
<<<<<<< HEAD
</script>
=======
</script>

<style></style>
>>>>>>> a642c72f
<|MERGE_RESOLUTION|>--- conflicted
+++ resolved
@@ -146,19 +146,12 @@
 				<span> {{ manager.totalCount }} </span>
 			</div>
 		</div>
-<<<<<<< HEAD
-		<div 
-			id="rows" 
-			class="flex flex-col overflow-y-scroll"
-			:style="{ height: viewportWidth > 768 ? 'calc(100vh - 112px)' : null }"
-=======
 		<div
 			id="rows"
 			class="flex flex-col overflow-scroll"
 			:style="{
 				height: viewportWidth > 768 ? 'calc(100vh - 112px)' : null,
 			}"
->>>>>>> a642c72f
 		>
 			<div v-if="manager.loading">
 				<div v-for="n in 3" :key="n">
@@ -199,10 +192,7 @@
 				</div>
 			</div>
 			<div class="pb-2">
-				<Button
-					v-if="manager.hasNextPage" 
-					@click="manager.nextPage()" 
-				>
+				<Button v-if="manager.hasNextPage" @click="manager.nextPage()">
 					Load More
 				</Button>
 			</div>
@@ -211,20 +201,11 @@
 </template>
 
 <script>
-<<<<<<< HEAD
-import { ref, inject } from 'vue'
-import { Input } from 'frappe-ui'
-import TicketListItem from '@/components/desk/tickets/TicketListItem.vue'
-import TicketListItemSkeleton from '@/components/desk/tickets/TicketListItemSkeleton.vue'
-import CustomIcons from '@/components/desk/global/CustomIcons.vue'
-=======
 import { ref, inject } from "vue"
 import { Input } from "frappe-ui"
 import TicketListItem from "@/components/desk/tickets/TicketListItem.vue"
 import TicketListItemSkeleton from "@/components/desk/tickets/TicketListItemSkeleton.vue"
 import CustomIcons from "@/components/desk/global/CustomIcons.vue"
-import ListPageController from "@/components/global/ListPageController.vue"
->>>>>>> a642c72f
 
 export default {
 	name: "TicketList",
@@ -233,12 +214,7 @@
 		TicketListItem,
 		TicketListItemSkeleton,
 		CustomIcons,
-<<<<<<< HEAD
-		Input
-=======
 		Input,
-		ListPageController,
->>>>>>> a642c72f
 	},
 	setup() {
 		const showSelectAllCheckbox = ref(false)
@@ -252,10 +228,4 @@
 		this.$socket.off()
 	},
 }
-<<<<<<< HEAD
-</script>
-=======
-</script>
-
-<style></style>
->>>>>>> a642c72f
+</script>