--- conflicted
+++ resolved
@@ -1,60 +1,11 @@
 <template>
   <div v-bind:class="$attrs.class" class="px-10 py-8">
     <!-- Header -->
-<<<<<<< HEAD
     <SettingsLayoutHeader
-      title="Agents"
-      description="Add, manage agents and assign roles to them."
+      :title="__('Agents')"
+      :description="__('Add, manage agents and assign roles to them.')"
     >
       <template #actions>
-=======
-    <div class="flex items-center justify-between mb-4">
-      <h1 class="text-lg font-semibold">{{ __("Agents") }}</h1>
-      <div class="flex item-center space-x-2">
-        <FormControl
-          v-model="search"
-          :placeholder="'Search'"
-          type="text"
-          :debounce="300"
-        >
-          <template #prefix>
-            <LucideSearch class="h-4 w-4 text-gray-500" />
-          </template>
-        </FormControl>
-        <Dropdown :options="dropdownOptions" placement="right">
-          <template #default="{ open }">
-            <Button
-              :label="activeFilter"
-              class="flex items-center justify-between w-[90px]"
-            >
-              <template #suffix>
-                <FeatherIcon
-                  :name="open ? 'chevron-up' : 'chevron-down'"
-                  class="h-4"
-                />
-              </template>
-            </Button>
-          </template>
-          <template #item="{ item, active }">
-            <button
-              class="group flex text-ink-gray-6 gap-4 h-7 w-full justify-between items-center rounded px-2 text-base"
-              :class="{ 'bg-surface-gray-3': active }"
-              @click="item.onClick"
-            >
-              <div class="flex items-center justify-between flex-1">
-                <span class="whitespace-nowrap">
-                  {{ item.label }}
-                </span>
-                <FeatherIcon
-                  v-if="activeFilter === item.label"
-                  name="check"
-                  class="size-4 text-ink-gray-7"
-                />
-              </div>
-            </button>
-          </template>
-        </Dropdown>
->>>>>>> 4b9f13c0
         <Button
           @click="() => (showNewAgentsDialog = !showNewAgentsDialog)"
           label="New"
