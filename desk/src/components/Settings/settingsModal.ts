--- conflicted
+++ resolved
@@ -1,21 +1,8 @@
-<<<<<<< HEAD
 import { h, markRaw, ref } from "vue";
-import ImageUp from "~icons/lucide/image-up";
-import LucideMail from "~icons/lucide/mail";
-import LucideUser from "~icons/lucide/user";
-import LucideUserPlus from "~icons/lucide/user-plus";
-import LucideUsers from "~icons/lucide/users";
-import ShieldCheck from "~icons/lucide/shield-check";
-import Briefcase from "~icons/lucide/briefcase";
-=======
-import { markRaw, ref } from "vue";
->>>>>>> 44b09470
 import Agents from "./Agents.vue";
 import Branding from "./Branding.vue";
 import EmailConfig from "./EmailConfig.vue";
 import TeamsConfig from "./Teams/TeamsConfig.vue";
-import AssignmentRules from "./Assignment Rules/AssignmentRules.vue";
-import Settings from "~icons/lucide/settings-2";
 import Sla from "./Sla/Sla.vue";
 import HolidayList from "./Holiday/Holiday.vue";
 import FieldDependencyConfig from "./FieldDependency/FieldDependencyConfig.vue";
@@ -27,6 +14,8 @@
 import LucideUsers from "~icons/lucide/users";
 import ShieldCheck from "~icons/lucide/shield-check";
 import Briefcase from "~icons/lucide/briefcase";
+import AssignmentRules from "./Assignment Rules/AssignmentRules.vue";
+import Settings from "~icons/lucide/settings-2";
 import { FieldDependencyIcon } from "@/components/icons";
 
 export const tabs = [
@@ -66,15 +55,14 @@
     component: markRaw(HolidayList),
   },
   {
-<<<<<<< HEAD
     label: "Assignment Rules",
     icon: markRaw(h(Settings, { class: "rotate-90" })),
     component: markRaw(AssignmentRules),
-=======
+  },
+  {
     label: "Field Dependencies",
     icon: markRaw(FieldDependencyIcon),
     component: markRaw(FieldDependencyConfig),
->>>>>>> 44b09470
   },
 ];
 
