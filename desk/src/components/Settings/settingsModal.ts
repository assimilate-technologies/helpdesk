import { h, markRaw, ref } from "vue";
import Agents from "./Agents.vue";
import Branding from "./Branding.vue";
import EmailConfig from "./EmailConfig.vue";
import TeamsConfig from "./Teams/TeamsConfig.vue";
import Sla from "./Sla/Sla.vue";
import HolidayList from "./Holiday/Holiday.vue";
import FieldDependencyConfig from "./FieldDependency/FieldDependencyConfig.vue";
import InviteAgents from "./InviteAgents.vue";
import ImageUp from "~icons/lucide/image-up";
import LucideMail from "~icons/lucide/mail";
import LucideMailOpen from "~icons/lucide/mail-open";
import LucideUser from "~icons/lucide/user";
import LucideUserPlus from "~icons/lucide/user-plus";
import LucideUsers from "~icons/lucide/users";
import ShieldCheck from "~icons/lucide/shield-check";
import Briefcase from "~icons/lucide/briefcase";
import AssignmentRules from "./Assignment Rules/AssignmentRules.vue";
import Settings from "~icons/lucide/settings-2";
import { FieldDependencyIcon } from "@/components/icons";
<<<<<<< HEAD
import Telephony from "./Telephony/Telephony.vue";
import LucidePhone from "~icons/lucide/phone";
=======
import { EmailNotifications } from "./EmailNotifications";
>>>>>>> fd661ff0

export const tabs = [
  {
    label: "Email Accounts",
    icon: markRaw(LucideMail),
    component: markRaw(EmailConfig),
  },
  {
    label: "Email Notifications",
    icon: markRaw(LucideMailOpen),
    component: markRaw(EmailNotifications)
  },
  {
    label: "Branding",
    icon: markRaw(ImageUp),
    component: markRaw(Branding),
  },
  {
    label: "Agents",
    icon: markRaw(LucideUser),
    component: markRaw(Agents),
  },
  {
    label: "Invite Agents",
    icon: markRaw(LucideUserPlus),
    component: markRaw(InviteAgents),
  },
  {
    label: "Teams",
    icon: markRaw(LucideUsers),
    component: markRaw(TeamsConfig),
  },
  {
    label: "SLA Policies",
    icon: markRaw(ShieldCheck),
    component: markRaw(Sla),
  },
  {
    label: "Business Holidays",
    icon: markRaw(Briefcase),
    component: markRaw(HolidayList),
  },
  {
    label: "Assignment Rules",
    icon: markRaw(h(Settings, { class: "rotate-90" })),
    component: markRaw(AssignmentRules),
  },
  {
    label: "Field Dependencies",
    icon: markRaw(FieldDependencyIcon),
    component: markRaw(FieldDependencyConfig),
  },
  {
    label: "Telephony",
    icon: markRaw(LucidePhone),
    component: markRaw(Telephony),
  },
];

export type Tab = typeof tabs[number];

export const activeTab = ref<Tab>(tabs[0]);

export const nextActiveTab = ref<Tab | null>(null);

export const disableSettingModalOutsideClick = ref(false);

export const setActiveSettingsTab = (tab: string) => {
  activeTab.value = tabs.find((t) => t.label === tab);
};<|MERGE_RESOLUTION|>--- conflicted
+++ resolved
@@ -18,12 +18,9 @@
 import AssignmentRules from "./Assignment Rules/AssignmentRules.vue";
 import Settings from "~icons/lucide/settings-2";
 import { FieldDependencyIcon } from "@/components/icons";
-<<<<<<< HEAD
 import Telephony from "./Telephony/Telephony.vue";
 import LucidePhone from "~icons/lucide/phone";
-=======
 import { EmailNotifications } from "./EmailNotifications";
->>>>>>> fd661ff0
 
 export const tabs = [
   {
@@ -34,7 +31,7 @@
   {
     label: "Email Notifications",
     icon: markRaw(LucideMailOpen),
-    component: markRaw(EmailNotifications)
+    component: markRaw(EmailNotifications),
   },
   {
     label: "Branding",
@@ -83,7 +80,7 @@
   },
 ];
 
-export type Tab = typeof tabs[number];
+export type Tab = (typeof tabs)[number];
 
 export const activeTab = ref<Tab>(tabs[0]);
 
