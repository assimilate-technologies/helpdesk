--- conflicted
+++ resolved
@@ -1,13 +1,9 @@
 <template>
-<<<<<<< HEAD
-  <Dialog v-model="show" :options="{ size: '5xl' }">
-=======
   <Dialog
     v-model="show"
     :options="{ size: '5xl' }"
     :disableOutsideClickToClose="disableSettingModalOutsideClick"
   >
->>>>>>> 5d747d91
     <template #body>
       <div class="flex" :style="{ height: 'calc(100vh - 8rem)' }">
         <div class="flex w-52 shrink-0 flex-col bg-gray-50 p-2">
@@ -45,16 +41,12 @@
 <script setup lang="ts">
 import { Dialog } from "frappe-ui";
 import { ModelRef, watch } from "vue";
-<<<<<<< HEAD
-import { activeTab, tabs } from "./settingsModal";
-=======
 import {
   activeTab,
   disableSettingModalOutsideClick,
   tabs,
 } from "./settingsModal";
 
->>>>>>> 5d747d91
 const props = withDefaults(
   defineProps<{
     defaultTab?: number;
@@ -63,10 +55,7 @@
     defaultTab: 0,
   }
 );
-<<<<<<< HEAD
-=======
 
->>>>>>> 5d747d91
 const show: ModelRef<boolean> = defineModel();
 
 watch(
