--- conflicted
+++ resolved
@@ -5,139 +5,22 @@
 </template>
 
 <script>
-<<<<<<< HEAD
-import { ref, computed, watch } from 'vue'
-
-export default {
-  name: 'ListManager',
-  props: ['options'],
-  setup(props, context) {
-    const options = ref({
-      handle_row_click: () => {},
-      ...props.options
-    })
-=======
 import { ref, computed, watch } from "vue"
-import { useRouter, useRoute } from "vue-router"
 
 export default {
 	name: "ListManager",
 	props: ["options"],
 	setup(props, context) {
-		const router = useRouter()
-		const route = useRoute()
-
 		const options = ref({
 			handle_row_click: () => {},
 			...props.options,
 		})
->>>>>>> a642c72f
 
 		options.value.fields = [
 			...new Set([...(options.value.fields || []), "name"]),
 		]
 
-<<<<<<< HEAD
-    const resources = ref(null)
-    const selectedItems = ref({})
-    const selectionMode = ref(0)
-
-    const allItemsSelected = computed(() => {
-      if (manager.value.loading) {
-        return false
-      } else {
-        if (manager.value.list.length > 0) {
-          return Object.keys(selectedItems.value).length == manager.value.list.length
-        }
-        return false
-      }
-    })
-    const manager = ref({
-      loading: false,
-      resources,
-      options,
-      selectedItems,
-      allItemsSelected,
-      list: [],
-      totalCount: 0,
-      nextPage: () => {
-        resources.value.list.next()
-      },
-      hasNextPage: computed(() => {
-        return resources?.value?.list?.hasNextPage
-      }),
-      reload: () => {
-        clearList()
-        resources.value.list.reload()
-      },
-      update: (newOptions) => {
-        clearList()
-        if (newOptions.filters) options.value.filters = newOptions.filters
-        if (newOptions.order_by) options.value.order_by = newOptions.order_by
-
-        resources.value.list.update(options.value)
-      },
-      itemSelected: (rowData) => {
-        return rowData.name in selectedItems.value
-      },
-      onClick: (rowData) => {
-        if (selectionMode.value == 1) {
-          selectionMode.value = 2
-        } else if (selectionMode.value == 2) {
-          manager.value.select(rowData)
-        } else {
-          options.value.handle_row_click(rowData)
-        }
-      },
-      selectAll: () => {
-        if (allItemsSelected.value) {
-          selectedItems.value = {}
-        } else {
-          for (let i = 0; i < manager.value.list.length; i++) {
-            selectedItems.value[manager.value.list[i].name] = manager.value.list[i]
-          }
-        }
-        context.emit('selection', selectedItems.value)
-      },
-      select: (rowData) => {
-        if (selectionMode.value == 0) {
-          selectionMode.value = 1
-        }
-        if(rowData.name in selectedItems.value) {
-          delete selectedItems.value[rowData.name]
-          if (Object.keys(selectedItems.value).length == 0) {
-            selectionMode.value = 0
-          }
-        } else {
-          selectedItems.value[rowData.name] = rowData
-        }
-      },
-      toggleOrderBy: (field) => {
-        let newOrderBy = `${field} desc`
-        const oldOrderBy = options.value?.order_by
-        if (oldOrderBy) {
-          if (oldOrderBy.split(' ')[0] === newOrderBy.split(' ')[0]) {
-            newOrderBy = `${field} ${oldOrderBy.split(' ')[1] === 'desc' ? 'asc' : 'desc'}`
-          }
-        }
-        manager.value.update({order_by: newOrderBy})
-      }
-    })
-
-    const clearList = () => {
-      selectedItems.value = {}
-    }
-
-    manager.value.list = computed(() => {
-      manager.value?.resources?.count.fetch({
-        doctype: manager.value.options.doctype,
-        filters: manager.value.options.filters
-      })
-      return manager.value?.resources?.list?.data || []
-    })
-=======
 		const resources = ref(null)
-		const newItems = ref([])
 		const selectedItems = ref({})
 		const selectionMode = ref(0)
 
@@ -161,54 +44,13 @@
 			selectedItems,
 			allItemsSelected,
 			list: [],
-			start: options.value.limit * (options.value.start_page - 1) || 0,
-			currPage: options.value.start_page || 1,
-			totalPages: 0,
 			totalCount: 0,
-			previousPage: () => {
-				if (manager.value.start > 0) {
-					let newStart = manager.value.start - options.value.limit
-					if (newStart < 0) {
-						newStart = 0
-					}
-					manager.value.loadPage(newStart)
-				}
+			nextPage: () => {
+				resources.value.list.next()
 			},
-			nextPage: () => {
-				manager.value.loadPage(
-					manager.value.start + options.value.limit
-				)
-			},
-			getPage: (page) => {
-				manager.value.loadPage(options.value.limit * (page - 1))
-			},
-			loadPage: (start) => {
-				if (
-					options.value.route_query_pagination &&
-					manager.value.start != start
-				) {
-					router.push({
-						query: {
-							...route.query,
-							page: Math.ceil(start / options.value.limit) + 1,
-						},
-					})
-				} else {
-					clearList()
-					manager.value.currPage =
-						Math.floor(manager.value.start / options.value.limit) +
-						1
-					resources.value.list.update({
-						...options.value,
-						start: manager.value.start,
-						limit: options.value.limit,
-					})
-				}
-			},
-			hasPage: (page) => {
-				if (page <= 0) return false
-				return page <= manager.value.totalPages
-			},
+			hasNextPage: computed(() => {
+				return resources?.value?.list?.hasNextPage
+			}),
 			reload: () => {
 				clearList()
 				resources.value.list.reload()
@@ -220,10 +62,7 @@
 				if (newOptions.order_by)
 					options.value.order_by = newOptions.order_by
 
-				manager.value.currPage = parseInt(
-					route.query.page ? route.query.page : 1
-				)
-				manager.value.getPage(manager.value.currPage)
+				resources.value.list.update(options.value)
 			},
 			itemSelected: (rowData) => {
 				return rowData.name in selectedItems.value
@@ -276,7 +115,6 @@
 		})
 
 		const clearList = () => {
-			newItems.value = []
 			selectedItems.value = {}
 		}
 
@@ -285,47 +123,7 @@
 				doctype: manager.value.options.doctype,
 				filters: manager.value.options.filters,
 			})
-
-			if (!manager.value?.resources?.list?.data) {
-				return []
-			}
-
-			let list = JSON.parse(
-				JSON.stringify(manager.value?.resources?.list?.data)
-			)
-			let newList = []
-			if (options.value.group) {
-				for (let i = 0; i < list.length; i++) {
-					if (!newList.find((x) => x.name === list[i].name)) {
-						newList.push(list[i])
-
-						options.value.group.forEach((field) => {
-							newList.at(-1)[field] = newList.at(-1)[field]
-								? [newList.at(-1)[field]]
-								: []
-						})
->>>>>>> a642c72f
-
-						for (let j = i + 1; j < list.length; j++) {
-							if (list[j].name === list[i].name) {
-								options.value.group.forEach((field) => {
-									if (list[j][field]) {
-										newList.at(-1)[field] = [
-											...new Set([
-												...newList.at(-1)[field],
-												list[j][field],
-											]),
-										]
-									}
-								})
-							}
-						}
-					}
-				}
-			} else {
-				newList = list
-			}
-			return newList
+			return manager.value?.resources?.list?.data || []
 		})
 
 		manager.value.loading = computed(() => {
@@ -336,52 +134,8 @@
 			context.emit("selection", newValue)
 		})
 
-<<<<<<< HEAD
-    return {
-      manager,
-      selectedItems,
-      selectionMode,
-      clearList
-    }
-  },
-  mounted() {
-    this.manager.resources = this.$resources
-  },
-  unmounted() {
-    this.cleanup()
-  },
-  resources: {
-    list() {
-      return {
-        type: 'list',
-        doctype: this.manager.options?.doctype,
-        fields: this.manager.options?.fields,
-        cache: this.manager.options?.cache,
-        order_by: this.manager.options?.order_by,
-        filters: this.manager.options?.filters,
-        limit: this.manager.options?.limit || 20,
-        realtime: true
-      }
-    },
-    count() {
-      return {
-        method: 'frappe.client.get_count',
-        onSuccess: (count) => {
-          this.manager.totalCount = count
-          this.manager.totalPages = Math.ceil(count / this.options.limit)
-        }
-      }
-    }
-  },
-  methods: {
-    cleanup() {
-      this.$socket.off("list_update")
-    }
-  }
-=======
 		return {
 			manager,
-			newItems,
 			selectedItems,
 			selectionMode,
 			clearList,
@@ -389,16 +143,9 @@
 	},
 	mounted() {
 		this.manager.resources = this.$resources
-		this.handleRealtimeUpdate()
-		this.syncPage()
 	},
 	unmounted() {
 		this.cleanup()
-	},
-	watch: {
-		$route() {
-			this.syncPage()
-		},
 	},
 	resources: {
 		list() {
@@ -409,41 +156,8 @@
 				cache: this.manager.options?.cache,
 				order_by: this.manager.options?.order_by,
 				filters: this.manager.options?.filters,
-				start:
-					this.manager.options?.limit *
-					(this.manager.options?.start_page - 1),
 				limit: this.manager.options?.limit || 20,
 				realtime: true,
-				onSuccess: (data) => {
-					/**
-					 * Remove all the duplicates which might have been added to the
-					 * current list when new entry was added via socket list_update
-					 */
-					var newItems = this.newItems
-					data = data.filter(function (i) {
-						return !newItems.find((j) => {
-							return j === i.name
-						})
-					})
-				},
-			}
-		},
-		document() {
-			return {
-				method: "frappe.client.get_list",
-				onSuccess: (data) => {
-					if (data.length > 0) {
-						const itemIndex = this.manager.list.findIndex(
-							(item) => item.name === data[0].name
-						)
-						if (itemIndex != -1) {
-							this.manager.list[itemIndex] = data[0]
-						} else {
-							this.manager.list.unshift(data[0])
-							this.newItems.push(data[0].name)
-						}
-					}
-				},
 			}
 		},
 		count() {
@@ -459,47 +173,9 @@
 		},
 	},
 	methods: {
-		syncPage() {
-			if (!this.options.route_query_pagination) return
-			if (this.$route.query.page) {
-				let page = this.$route.query.page
-				if (page <= 0) {
-					return this.$router.push({
-						query: { ...this.$route.query, page: 1 },
-					})
-				}
-				const start = this.options.limit * (page - 1)
-
-				this.clearList()
-				this.manager.start = start
-				this.manager.currPage =
-					Math.floor(this.manager.start / this.options.limit) + 1
-				this.$resources.list.update({
-					...this.manager.options,
-					start: this.manager.start,
-					limit: this.options.limit,
-				})
-			}
-		},
-		handleRealtimeUpdate() {
-			this.$socket.on("list_update", (data) => {
-				if (data.doctype === this.options.doctype) {
-					this.$resources.document.fetch({
-						doctype: this.options.doctype,
-						filters: {
-							...this.options.filters,
-							name: data.name,
-						},
-						fields: this.options.fields,
-						limit: 1,
-					})
-				}
-			})
-		},
 		cleanup() {
 			this.$socket.off("list_update")
 		},
 	},
->>>>>>> a642c72f
 }
 </script>