export { default as AttachmentItem } from "./AttachmentItem.vue";
export { default as BreadCrumbs } from "./BreadCrumbs.vue";
export { default as CommandPalette } from "./command-palette/CP.vue";
export { default as HCard } from "./HCard.vue";
export { default as ListView } from "./list-view/LV.vue";
export { default as NestedPopover } from "./NestedPopover.vue";
export { default as Notifications } from "./notifications/Notifications.vue";
export { default as PageTitle } from "./PageTitle.vue";
export { default as SearchComplete } from "./SearchComplete.vue";
export { default as SidebarLink } from "./SidebarLink.vue";
export { default as StarRating } from "./StarRating.vue";
export { default as TextEditor } from "./TextEditor.vue";
export { default as TimelineItem } from "./TimelineItem.vue";
export { default as UniInput } from "./UniInput.vue";
export { default as UserAvatar } from "./UserAvatar.vue";
export { default as ViewControls } from "./ViewControls.vue";
export { default as Filter } from "./Filter.vue";
export { default as LayoutHeader } from "./LayoutHeader.vue";
export { default as Sort } from "./Sort.vue";
export { default as MultipleAvatar } from "./MultipleAvatar.vue";
export { default as ColumnSettings } from "./ColumnSettings.vue";
<<<<<<< HEAD
export { default as EmailEditor } from "./EmailEditor.vue";
export { default as CommentTextEditor } from "./CommentTextEditor.vue";
export { default as MultiSelectInput } from "./MultiSelectInput.vue";
export { default as CommunicationArea } from "./CommunicationArea.vue";
export { default as EmailBox } from "./EmailBox.vue";
export { default as CommentBox } from "./CommentBox.vue";
export { default as HistoryBox } from "./HistoryBox.vue";
export { default as AssignmentModal } from "./AssignmentModal.vue";
=======
export { default as Autocomplete } from "./Autocomplete.vue";
>>>>>>> ed280070
<|MERGE_RESOLUTION|>--- conflicted
+++ resolved
@@ -19,7 +19,6 @@
 export { default as Sort } from "./Sort.vue";
 export { default as MultipleAvatar } from "./MultipleAvatar.vue";
 export { default as ColumnSettings } from "./ColumnSettings.vue";
-<<<<<<< HEAD
 export { default as EmailEditor } from "./EmailEditor.vue";
 export { default as CommentTextEditor } from "./CommentTextEditor.vue";
 export { default as MultiSelectInput } from "./MultiSelectInput.vue";
@@ -28,6 +27,4 @@
 export { default as CommentBox } from "./CommentBox.vue";
 export { default as HistoryBox } from "./HistoryBox.vue";
 export { default as AssignmentModal } from "./AssignmentModal.vue";
-=======
-export { default as Autocomplete } from "./Autocomplete.vue";
->>>>>>> ed280070
+export { default as Autocomplete } from "./Autocomplete.vue";