import { Dayjs } from "dayjs";
import { Component, ComputedRef, InjectionKey } from "vue";
import type { HDTicket } from "./types/doctypes";

export interface Resource<T = unknown> {
  auto: boolean;
  loading: boolean;
  data: T;
  pageLength: number;
  totalCount: number;
  hasNextPage: boolean;
  promise: Promise<void> | null;
  list: {
    loading: boolean;
  };
  next: () => void;
  reload: () => void;
  update: (r: unknown) => void;
}

export interface Error {
  exc_type: string;
  exc: string;
  response: string;
  status: string;
  messages: string;
  stack: string;
  message: string;
}

export interface Comment {
  commented_by: string;
  content: string;
  is_pinned: boolean;
  name: string;
  creation: string;
}

export interface Communication {
  creation: string;
  content: string;
  name: string;
  sender: string;
  bcc?: string;
  cc?: string;
}

export interface Activity {
  action: string;
  name: string;
  owner: string;
  creation: string;
}

export interface Contact {
  full_name: string;
  name: string;
  company_name?: string;
  email_id?: string;
  image?: string;
  mobile_no?: string;
  phone?: string;
}

export interface CustomField {
  fieldname: string;
  label: string;
  value: string;
  route: string;
}

export interface ViewLog {
  name: string;
  viewed_by: string;
  creation: string;
}

export interface Ticket {
  _assign: string;
  assignee: UserInfo;
  agent_group: string;
  customer: string;
  modified: string;
  name: string;
  priority: string;
  raised_by: string;
  resolution_by: string;
  response_by: string;
  first_responded_on: string;
  resolution_date: string;
  resolution_time: number;
  status: string;
  subject: string;
  ticket_type: string;
  via_customer_portal: string;
  agreement_status: string;
  creation: string;
  feedback_rating?: number;
  feedback_extra?: string;
  contact: Contact;
  comments: Comment[];
  communications: Communication[];
  history: Activity[];
  template: Template;
  views: ViewLog[];
  _customActions: Function[];
  is_merged?: boolean;
  status_category: "Open" | "Paused" | "Resolved";
}

export interface DocField {
  fieldname: string;
  fieldtype: string;
  label: string;
  name: string;
  options: string;
}

export interface Filter {
  field?: DocField;
  fieldname: string;
  operator: string;
  label: string;
  value: boolean | number | string;
}

export interface AutoCompleteItem {
  label: string;
  value: string;
}

export interface Field {
  fieldname: string;
  fieldtype: string;
  hide_from_customer?: 0 | 1;
  label: string;
  options: string;
  required: 0 | 1;
  description?: null;
  url_method?: string;
  link_filters?: string;
  filters?: string;
  display_via_depends_on?: string;
  mandatory_via_depends_on?: string;
  disabled?: boolean;
  placeholder?: string | null;
  readonly?: boolean;
}

export type FieldValue = string | number | boolean | null | undefined | Dayjs;

export interface Template {
  about: string;
  fields: Field[];
}

export type Column = {
  key: string;
  label: string;
  icon?: string;
  align?: string;
  width?: string;
  text?: string;
};

export type File = {
  file_name: string;
  name: string;
  file_url: string;
  is_private: boolean;
  attached_to_doctype?: string;
  attached_to_field?: string;
  attached_to_name?: string;
};

export type Notification = {
  creation: string;
  name: string;
  notification_type: string;
  read: boolean;
  reference_comment: string;
  reference_ticket: string;
  user_from: UserInfo;
  user_to: UserInfo;
};

export type UserInfo = {
  email: string;
  image: string;
  name: string;
};

export interface RenderField {
  label: string;
  name: string;
  type: string;
  placeholder?: string;
  description?: string;
}

export interface EmailService {
  name: string;
  icon: string;
  info: string;
  link: string;
  custom: boolean;
}

export type EmailStep = "email-list" | "email-add" | "email-edit";

export interface EmailAccount {
  email_account_name: string;
  email_id: string;
  service: string;
  api_key?: string;
  api_secret?: string;
  password?: string;
  frappe_mail_site?: string;
  enable_outgoing?: boolean;
  enable_incoming?: boolean;
  default_outgoing?: boolean;
  default_incoming?: boolean;
}

export type TicketTab = "activity" | "email" | "comment" | "details" | "call";

export interface TabObject {
  name: TicketTab;
  label: string;
  icon: Component;
  condition?: () => boolean;
}

export interface RootCategory {
  category_id: string;
  category_name: string;
}

export interface Article {
  name: string;
  title: string;
  category_name: string;
  category_id: string;
  published_on: string;
  author: Author;
  subtitle: string;
  article_image: string | null;
  _user_tags: string | null;
  status: string;
  creation: string;
  content: string;
  modified: string;
  feedback: FeedbackAction;
}

export type FeedbackAction = 0 | 1 | 2; // 0: neutral, 1: like, 2: dislike

export interface Author {
  name: string;
  image: string | null;
  email: string;
}

export interface Category {
  categoryName: string;
  articles: Article[];
  authors?: {
    [key: string]: Author;
  };
  children?: Article[];
}

export interface View {
  filters: string;
  order_by: string;
  columns: string;
  rows: string;
  dt?: string;
  type?: string;
  route_name?: string;
  user?: string;
  icon?: string;
  label?: string;
  is_default?: boolean;
  pinned?: boolean;
  public?: boolean;
  group_by_field?: string;
  name?: string;
  is_customer_portal?: boolean;
}

export interface ViewType {
  view_type: string;
  group_by_field: string;
  name: string;
}

export interface Breadcrumb {
  label: string;
  route?: {
    name: string;
    params?: Record<string, string>;
  };
}

// Activity Types
interface BaseActivity {
  type: string;
  key: string;
  creation: string;
  content: string;
}

interface HistoryActivity extends BaseActivity {
  type: "history";
  user: string;
  relatedActivities: HistoryActivity[];
}

export interface EmailActivity extends BaseActivity {
  type: "email";
  attachments: FileAttachment;
  bcc: string;
  cc: string;
  name: string;
  sender: { full_name: string; name: string };
  subject: string;
  to: string;
  isFirstEmail: boolean;
}

export interface CommentActivity extends BaseActivity {
  type: "comment";
  name: string;
  commenter: string;
  commentedBy: string;
  attachments: FileAttachment[];
}

<<<<<<< HEAD
export interface CallActivity extends BaseActivity {
  type: "call";
  name: string;
  caller: string;
  calledBy: string;
  attachments: FileAttachment[];
  call_type: "Incoming" | "Outgoing";
=======
export interface FeedbackActivity {
  type: "feedback";
  feedback_rating: number;
  feedback: string; // option seletor
  feedback_extra?: string; // free flow text
  sender: { name: string; full_name: string };
  key: string;
>>>>>>> 1c64a392
}

export type TicketActivity =
  | HistoryActivity
  | EmailActivity
  | CommentActivity
<<<<<<< HEAD
  | CallActivity;
=======
  | FeedbackActivity;
>>>>>>> 1c64a392

interface FileAttachment {
  name: string;
  file_name: string;
  file_url: string;
}

export interface FieldCriteriaState {
  selectedParentField: string;
  selectedChildField: string;
  childFields: any[];
  parentFieldValues: any[];
  childFieldValues: any[];
  currentParentSelection: string;
  childSelections: any;
  initialChildSelections: any;
  parentSearch: string;
  childSearch: string;
  enabled: boolean;
}

interface ResourceBase {
  data: any;
  error: any;
  fetched: boolean;
  loading: boolean;
  params: any;
  previousData: any;
  promise: Promise<any> | null;
  submit: (params?: any) => void;
}

interface DocumentResourceOptions<T = unknown> {
  doctype: string;
  name: string;
  auto?: boolean;
  whitelistedMethods?: Record<string, string>;
  onError?: (error: any) => void;
  onSuccess?: (data: T) => void;
  transform?: (doc: T) => T;
  delete?: {
    onSuccess?: () => void;
    onError?: (error: any) => void;
  };
  setValue?: {
    onSuccess?: () => void;
    onError?: (error: any) => void;
  };
}

export interface DocumentResource<T = unknown> {
  // Configuration
  auto: boolean;
  doctype: string;
  name: string;
  isDirty: boolean;
  promise: Promise<void> | null;

  // Main document data
  doc: T;
  originalDoc: T;

  // Core methods
  reload(): void;
  update(options: Partial<DocumentResourceOptions<T>>): void;

  // Sub-resources
  get: ResourceBase & {
    data: T;
    params: {
      doctype: string;
      name: string;
    };
  };

  setValue: ResourceBase & {
    submit: (
      values: Partial<T>,
      options?: { onSuccess?: () => void; onError?: (error: any) => void }
    ) => void;
  };

  setValueDebounced: ResourceBase & {
    submit: (values: Partial<T>) => void;
  };

  save: ResourceBase;
  delete: ResourceBase;

  // Dynamic whitelisted methods
  [methodName: string]: any;
}

export interface Customizations {
  custom_fields: {
    fieldname: string;
    required: number;
    placeholder: string;
    url_method: string;
  }[];
  _form_script: string[];
  _customActions?: any;
  _customOnChange?: any;
}

export interface TicketContact {
  name: string;
  email_id: string;
  phone: string;
  mobile_no: string;
  image: string;
}

export type RecentTicket = Record<
  "subject" | "status" | "priority" | "name",
  string | number
>;
export type SimilarTicket = Record<
  "subject" | "status" | "priority" | "name",
  string | number
>;
export interface RecentSimilarTicket {
  recent_tickets: RecentTicket[];
  similar_tickets: SimilarTicket[];
}

export interface TicketActivities {
  comments: Comment[];
  communications: Communication[];
  history: Activity[];
  views: ViewLog[];
}

// symbols
export const TicketSymbol: InjectionKey<
  ComputedRef<DocumentResource<HDTicket>>
> = Symbol("ticket");
export const AssigneeSymbol: InjectionKey<
  ComputedRef<Resource<Record<"name", string>[]>>
> = Symbol("assignees");

export const CustomizationSymbol: InjectionKey<
  ComputedRef<Resource<Customizations>>
> = Symbol("customizations");

export const TicketContactSymbol: InjectionKey<
  ComputedRef<Resource<TicketContact>>
> = Symbol("ticketContact");

export const RecentSimilarTicketsSymbol: InjectionKey<
  ComputedRef<Resource<RecentSimilarTicket>>
> = Symbol("recentSimilarTickets");

export const ActivitiesSymbol: InjectionKey<
  ComputedRef<Resource<TicketActivities>>
> = Symbol("activities");

declare global {
  interface Window {
    is_fc_site: boolean;
    date_format: string;
    time_format: string;
    session_user: string;
  }
}<|MERGE_RESOLUTION|>--- conflicted
+++ resolved
@@ -337,7 +337,6 @@
   attachments: FileAttachment[];
 }
 
-<<<<<<< HEAD
 export interface CallActivity extends BaseActivity {
   type: "call";
   name: string;
@@ -345,7 +344,8 @@
   calledBy: string;
   attachments: FileAttachment[];
   call_type: "Incoming" | "Outgoing";
-=======
+}
+
 export interface FeedbackActivity {
   type: "feedback";
   feedback_rating: number;
@@ -353,18 +353,14 @@
   feedback_extra?: string; // free flow text
   sender: { name: string; full_name: string };
   key: string;
->>>>>>> 1c64a392
 }
 
 export type TicketActivity =
   | HistoryActivity
   | EmailActivity
   | CommentActivity
-<<<<<<< HEAD
-  | CallActivity;
-=======
+  | CallActivity
   | FeedbackActivity;
->>>>>>> 1c64a392
 
 interface FileAttachment {
   name: string;
