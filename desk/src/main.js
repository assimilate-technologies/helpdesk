--- conflicted
+++ resolved
@@ -1,14 +1,3 @@
-<<<<<<< HEAD
-import { createApp } from 'vue'
-import { FrappeUI, Button, Dialog, Input, onOutsideClickDirective, Tooltip } from 'frappe-ui'
-import router from './router'
-import App from './App.vue'
-import './index.css'
-import { dayjs } from '@/utils'
-import { createToast, clearToasts } from '@/utils/toasts'
-import { event } from '@/utils/event'
-import { socketio_port } from '../../../../sites/common_site_config.json'
-=======
 import { createApp } from "vue"
 import {
 	FrappeUI,
@@ -16,6 +5,7 @@
 	Dialog,
 	Input,
 	onOutsideClickDirective,
+	Tooltip,
 } from "frappe-ui"
 import router from "./router"
 import App from "./App.vue"
@@ -24,7 +14,6 @@
 import { createToast, clearToasts } from "@/utils/toasts"
 import { event } from "@/utils/event"
 import { socketio_port } from "../../../../sites/common_site_config.json"
->>>>>>> 1892588b
 
 let app = createApp(App)
 
@@ -35,16 +24,11 @@
 		port: socketio_port,
 	},
 })
-<<<<<<< HEAD
-app.component('Button', Button)
-app.component('Dialog', Dialog)
-app.component('Input', Input)
-app.component('Tooltip', Tooltip)
-=======
+
 app.component("Button", Button)
 app.component("Dialog", Dialog)
 app.component("Input", Input)
->>>>>>> 1892588b
+app.component("Tooltip", Tooltip)
 
 app.config.globalProperties.$dayjs = dayjs
 app.config.globalProperties.$toast = createToast
