import { createRouter, createWebHistory } from "vue-router"

const routes = [
	{
		path: "/frappedesk/login",
		name: "DeskLogin",
		component: () => import("@/pages/auth/Login.vue"),
	},
	{
		path: "/support/login",
		name: "PortalLogin",
		component: () => import("@/pages/auth/Login.vue"),
	},
	{
		path: "/frappedesk/signup",
		name: "DeskSignup",
		component: () => import("@/pages/auth/Signup.vue"),
	},
	{
		path: "/support/signup",
		name: "PortalSignup",
		component: () => import("@/pages/auth/Signup.vue"),
	},
	{
		path: "/support/verify/:requestKey",
		name: "Verify Account",
		component: () =>
			import(
				/* webpackChunkName: "setup-account" */ "@/pages/auth/VerifyAccount.vue"
			),
		props: true,
	},
	{
		path: "/frappedesk/setup",
		name: "DeskSetup",
		component: () => import("@/pages/desk/Setup.vue"),
	},
	{
		path: "/frappedesk",
		name: "Desk",
		component: () => import("@/pages/desk/Desk.vue"),
		children: [
			{
				path: "",
				redirect: () => {
					return { path: "/frappedesk/tickets" }
				},
			},
			{
				path: "tickets",
				name: "DeskTickets",
				component: () => import("@/pages/desk/Tickets.vue"),
			},
			{
				path: "tickets/:ticketId",
				name: "DeskTicket",
				component: () => import("@/pages/desk/Ticket.vue"),
				props: true,
				meta: {
					breadcrumbs(route) {
						return [
							{
								label: "Tickets",
								path: "/frappedesk/tickets",
							},
							{
								label: route.params.ticketId,
							},
						]
					},
				},
			},
			{
<<<<<<< HEAD
				path: 'knowledge-base',
				name: 'KnowledgeBase',
				component: () => import('@/pages/desk/knowledge_base/KnowledgeBase.vue'),
				children: [
					{
						path: '',
						name: 'Home',
						component: () => import('@/components/global/KBHome.vue'), // shows root categories and faqs
						meta: {
							editable: true
						}
					},
					{
						path: ':categoryId',
						name: 'CategoryPage', // Category Page
						component: () => import('@/components/global/KBHome.vue'), // shows sub categories and articles
						props: true,
						meta: {
							editable: true
						}
					},
					{
						path: ':parentCategoryId/:categoryId',
						name: 'CategoryPage2', // Category Page
						component: () => import('@/components/global/KBHome.vue'), // shows sub categories and articles
						props: true,
						meta: {
							editable: true
						}
					},
					{
						path: 'categories',
						name: 'Categories',
						component: () => import('@/pages/desk/knowledge_base/Categories.vue') // CategoriesListView.vue - shows all categories
					},
					{
						path: 'articles',
						name: 'Articles',
						component: () => import('@/pages/desk/knowledge_base/Articles.vue') // Articles.vue - shows all articles
					},
					{
						path: 'articles/:articleId',
						name: '', // Article Edit page
						component: () => import(''), // Article.vue - article edit page
						props: true
					},
					{
						path: 'articles/new',
						name: '', // Article Edit page
						component: () => import(''), // Article.vue - article edit page
						props: true
					},
				]
=======
				path: "knowledge-base",
				name: "KnowledgeBase",
				component: () =>
					import("@/pages/desk/knowledge_base/KnowledgeBase.vue"),
>>>>>>> 1892588b
			},
			{
				path: "knowledge-base/:categoryId",
				name: "KnowledgeBaseCategory",
				component: () =>
					import("@/pages/desk/knowledge_base/KnowledgeBase.vue"),
				props: true,
			},
			{
<<<<<<< HEAD
				path: 'knowledge-base/:categoryId/:subCategoryId',
				name: 'KnowledgeBaseCategory',
				component: () => import('@/pages/desk/knowledge_base/KnowledgeBase.vue'),
				props: true,
			},
			{
				path: 'knowledge-base/articles/:articleId',
				name: 'Article',
				component: () => import('@/pages/desk/knowledge_base/Article.vue'),
=======
				path: "knowledge-base/articles/:articleId",
				name: "Article",
				component: () =>
					import("@/pages/desk/knowledge_base/Article.vue"),
>>>>>>> 1892588b
				props: true,
			},
			{
				path: "knowledge-base/articles/new",
				name: "NewArticle",
				component: () =>
					import("@/pages/desk/knowledge_base/Article.vue"),
			},
			{
				path: "contacts",
				name: "Contacts",
				component: () => import("@/pages/desk/Contacts.vue"),
			},
			{
				path: "contacts/:contactId",
				name: "Contact",
				component: () => import("@/pages/desk/Contact.vue"),
				props: true,
				meta: {
					breadcrumbs(route) {
						return [
							{
								label: "Contacts",
								path: "/frappedesk/contacts",
							},
							{
								label: route.params.contactId,
							},
						]
					},
				},
			},
			{
				path: "settings",
				name: "Settings",
				component: () => import("@/pages/desk/settings/Settings.vue"),
				children: [
					{
						path: "",
						redirect: () => {
							return { path: "/frappedesk/settings/agents" }
						},
					},
					{
						path: "agents",
						name: "Agents",
						component: () =>
							import("@/pages/desk/settings/agent/Agents.vue"),
					},
					{
						path: "agents/:agentId",
						name: "Agent",
						component: () =>
							import("@/pages/desk/settings/agent/Agent.vue"),
						props: true,
					},
					{
						path: "sla",
						name: "SlaPolicies",
						component: () =>
							import("@/pages/desk/settings/sla/SlaPolicies.vue"),
					},
					{
						path: "sla/new",
						name: "NewSlaPolicy",
						component: () =>
							import("@/pages/desk/settings/sla/SlaPolicy.vue"),
					},
					{
						path: "sla/:slaId",
						name: "SlaPolicy",
						component: () =>
							import("@/pages/desk/settings/sla/SlaPolicy.vue"),
						props: true,
					},
					{
						path: "emails",
						name: "Emails",
						component: () =>
							import("@/pages/desk/settings/email/Emails.vue"),
					},
					{
						path: "emails/new",
						name: "NewEmailAccount",
						component: () =>
							import(
								"@/pages/desk/settings/email/EmailAccount.vue"
							),
					},
					{
						path: "emails/:emailAccountId",
						name: "EmailAccount",
						component: () =>
							import(
								"@/pages/desk/settings/email/EmailAccount.vue"
							),
						props: true,
					},
				],
			},
		],
	},
	{
		path: "/support",
		name: "Portal",
		component: () => import("@/pages/portal/Portal.vue"),
		children: [
			{
				path: "tickets",
				name: "ProtalTickets",
				component: () => import("@/pages/portal/Tickets.vue"),
			},
			{
				path: "tickets/:ticketId",
				name: "PortalTicket",
				component: () => import("@/pages/portal/Ticket.vue"),
				props: true,
			},
			{
				path: "tickets/new/:templateId",
				name: "TemplatedNewTicket",
				component: () => import("@/pages/portal/NewTicket.vue"),
				props: true,
			},
			{
				path: "tickets/new",
				name: "DefaultNewTicket",
				component: () => import("@/pages/portal/NewTicket.vue"),
			},
			{
				path: "impersonate",
				name: "Impersonate",
				component: () => import("@/pages/portal/Impersonate.vue"),
			},
		],
	},
]

let router = createRouter({
	history: createWebHistory("/"),
	routes,
})

export default router<|MERGE_RESOLUTION|>--- conflicted
+++ resolved
@@ -71,66 +71,67 @@
 				},
 			},
 			{
-<<<<<<< HEAD
-				path: 'knowledge-base',
-				name: 'KnowledgeBase',
-				component: () => import('@/pages/desk/knowledge_base/KnowledgeBase.vue'),
-				children: [
-					{
-						path: '',
-						name: 'Home',
-						component: () => import('@/components/global/KBHome.vue'), // shows root categories and faqs
-						meta: {
-							editable: true
-						}
-					},
-					{
-						path: ':categoryId',
-						name: 'CategoryPage', // Category Page
-						component: () => import('@/components/global/KBHome.vue'), // shows sub categories and articles
-						props: true,
-						meta: {
-							editable: true
-						}
-					},
-					{
-						path: ':parentCategoryId/:categoryId',
-						name: 'CategoryPage2', // Category Page
-						component: () => import('@/components/global/KBHome.vue'), // shows sub categories and articles
-						props: true,
-						meta: {
-							editable: true
-						}
-					},
-					{
-						path: 'categories',
-						name: 'Categories',
-						component: () => import('@/pages/desk/knowledge_base/Categories.vue') // CategoriesListView.vue - shows all categories
-					},
-					{
-						path: 'articles',
-						name: 'Articles',
-						component: () => import('@/pages/desk/knowledge_base/Articles.vue') // Articles.vue - shows all articles
-					},
-					{
-						path: 'articles/:articleId',
-						name: '', // Article Edit page
-						component: () => import(''), // Article.vue - article edit page
-						props: true
-					},
-					{
-						path: 'articles/new',
-						name: '', // Article Edit page
-						component: () => import(''), // Article.vue - article edit page
-						props: true
-					},
-				]
-=======
 				path: "knowledge-base",
 				name: "KnowledgeBase",
 				component: () =>
 					import("@/pages/desk/knowledge_base/KnowledgeBase.vue"),
->>>>>>> 1892588b
+				children: [
+					{
+						path: "",
+						name: "Home",
+						component: () =>
+							import("@/components/global/KBHome.vue"), // shows root categories and faqs
+						meta: {
+							editable: true,
+						},
+					},
+					{
+						path: ":categoryId",
+						name: "CategoryPage", // Category Page
+						component: () =>
+							import("@/components/global/KBHome.vue"), // shows sub categories and articles
+						props: true,
+						meta: {
+							editable: true,
+						},
+					},
+					{
+						path: ":parentCategoryId/:categoryId",
+						name: "CategoryPage2", // Category Page
+						component: () =>
+							import("@/components/global/KBHome.vue"), // shows sub categories and articles
+						props: true,
+						meta: {
+							editable: true,
+						},
+					},
+					{
+						path: "categories",
+						name: "Categories",
+						component: () =>
+							import(
+								"@/pages/desk/knowledge_base/Categories.vue"
+							), // CategoriesListView.vue - shows all categories
+					},
+					{
+						path: "articles",
+						name: "Articles",
+						component: () =>
+							import("@/pages/desk/knowledge_base/Articles.vue"), // Articles.vue - shows all articles
+					},
+					{
+						path: "articles/:articleId",
+						name: "", // Article Edit page
+						component: () => import(""), // Article.vue - article edit page
+						props: true,
+					},
+					{
+						path: "articles/new",
+						name: "", // Article Edit page
+						component: () => import(""), // Article.vue - article edit page
+						props: true,
+					},
+				],
 			},
 			{
 				path: "knowledge-base/:categoryId",
@@ -140,22 +141,17 @@
 				props: true,
 			},
 			{
-<<<<<<< HEAD
-				path: 'knowledge-base/:categoryId/:subCategoryId',
-				name: 'KnowledgeBaseCategory',
-				component: () => import('@/pages/desk/knowledge_base/KnowledgeBase.vue'),
-				props: true,
-			},
-			{
-				path: 'knowledge-base/articles/:articleId',
-				name: 'Article',
-				component: () => import('@/pages/desk/knowledge_base/Article.vue'),
-=======
+				path: "knowledge-base/:categoryId/:subCategoryId",
+				name: "KnowledgeBaseCategory",
+				component: () =>
+					import("@/pages/desk/knowledge_base/KnowledgeBase.vue"),
+				props: true,
+			},
+			{
 				path: "knowledge-base/articles/:articleId",
 				name: "Article",
 				component: () =>
 					import("@/pages/desk/knowledge_base/Article.vue"),
->>>>>>> 1892588b
 				props: true,
 			},
 			{
