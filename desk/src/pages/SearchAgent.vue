<template>
  <div>
    <div>
      <LayoutHeader>
        <template #left-header>
          <Breadcrumbs
            :items="[{ label: 'Search', route: { name: 'SearchAgent' } }]"
          />
        </template>
      </LayoutHeader>
      <div class="mx-auto mt-6 max-w-4xl px-4 sm:px-5">
        <div class="flex items-center space-x-2 px-2.5">
          <TextInput
            ref="searchInput"
            class="flex-1"
            placeholder="Search tickets, comments, and communications..."
            autocomplete="off"
            :model-value="query"
            @update:model-value="updateQuery"
            @keydown="newSearch = true"
            @keydown.enter="() => submit()"
          >
            <template #prefix>
              <LucideSearch class="w-4 text-ink-gray-5" />
            </template>
            <template #suffix>
              <div class="flex items-center">
                <button
                  v-if="query"
                  @click="clearSearch"
                  class="p-1 size-6 grid place-content-center focus:outline-none focus:ring focus:ring-outline-gray-3 rounded"
                >
                  <LucideX class="w-4 text-ink-gray-7" />
                </button>
              </div>
            </template>
          </TextInput>
        </div>

        <!-- Filter Panel -->
        <div class="mt-2 px-2.5">
          <div class="flex gap-2 items-center">
            <!-- Team Filter -->
            <SearchMultiSelect
              :options="teamsFilterOptions"
              :model-value="activeFilters.agent_group || []"
              @update:model-value="
                (values) => updateFilter('agent_group', values)
              "
              placeholder="Team"
              label="Team"
            />

            <!-- Status Filter -->
            <SearchMultiSelect
              :options="statusFilterOptions"
              :model-value="activeFilters.status || []"
              @update:model-value="(values) => updateFilter('status', values)"
              placeholder="Status"
              label="Status"
            />

            <!-- Priority Filter -->
            <SearchMultiSelect
              :options="priorityFilterOptions"
              :model-value="activeFilters.priority || []"
              @update:model-value="(values) => updateFilter('priority', values)"
              placeholder="Priority"
              label="Priority"
            />

            <!-- Document Type Filter -->
            <SearchMultiSelect
              :options="doctypesFilterOptions"
              :model-value="activeFilters.doctype || []"
              @update:model-value="(values) => updateFilter('doctype', values)"
              placeholder="Type"
              label="Type"
            />
            <Button
              v-if="hasActiveFilters()"
              size="sm"
              class="ml-auto text-ink-gray-5"
              variant="gray-ghost"
              @click="clearFilters"
              label="Clear all filters"
            />
          </div>
        </div>

        <!-- Search Summary -->
        <div
          class="mt-2 px-2.5 text-sm flex items-center justify-between min-h-6"
        >
          <div>
            <template v-if="search.error">
              <ErrorMessage
                :message="
                  search.error.type == 'HelpdeskSearchIndexMissingError'
                    ? 'Search index does not exist. Please build the index first.'
                    : search.error
                "
              />
            </template>
            <template v-else-if="newSearch && query.length > 2">
              <p class="text-ink-gray-6">Press enter to search</p>
            </template>
            <template v-else-if="search.loading">
              <p class="text-ink-gray-6">Searching...</p>
            </template>
            <template v-else-if="searchResponse?.summary">
              <div class="space-y-1">
                <p class="text-ink-gray-6">
                  {{ searchResponse.summary.filtered_matches }} matches ({{
                    searchResponse.summary.duration
                  }}s)
                  <span v-if="hasActiveFilters()">
                    •
                    {{
                      Object.keys(searchResponse.summary.applied_filters || {})
                        .length
                    }}
                    filter(s) applied
                  </span>
                </p>
                <p
                  v-if="searchResponse.summary.corrected_query"
                  class="text-ink-gray-6"
                >
                  <span class="text-ink-gray-5">Searched for:</span>
                  <span class="ml-1 font-medium text-primary">
                    {{ searchResponse.summary.corrected_query }}
                  </span>
                </p>
              </div>
            </template>
          </div>
        </div>

        <div class="mt-5">
          <template v-for="item in searchResponse?.results" :key="item.id">
            <router-link
              :to="getItemRoute(item)"
              class="flex space-x-2 overflow-hidden rounded px-2.5 py-3 hover:bg-surface-gray-2"
            >
              <div class="flex items-start space-x-2">
                <div class="flex-shrink-0">
                  <LucideTicket
                    v-if="item.doctype === 'HD Ticket'"
                    class="h-4 w-4 text-ink-gray-6"
                  />
                  <LucideMessageSquare
                    v-else-if="item.doctype === 'HD Ticket Comment'"
                    class="h-4 w-4 text-ink-gray-6"
                  />
                  <LucideMail
                    v-else-if="item.doctype === 'Communication'"
                    class="h-4 w-4 text-ink-gray-6"
                  />
                </div>
                <!-- <UserAvatar :name="item.raised_by || item.author || 'System'" /> -->
              </div>
              <div class="w-full">
                <div class="flex items-center">
                  <div
                    v-if="item.title"
                    class="text-base font-medium"
                    v-html="item.title"
                  />
                  <div class="text-base font-medium" v-else>
                    {{ item.name }}
                  </div>
                  <span class="px-1 leading-none text-sm text-ink-gray-5">
                    &middot;
                    {{
                      item.doctype == "Communication"
                        ? "Email"
                        : item.doctype.replace("HD ", "")
                    }}
                  </span>
                  <span class="px-1 leading-none text-sm text-ink-gray-5">
                    &middot; #{{ getTicketNumber(item) }}
                  </span>
                  <div class="ml-auto text-sm text-ink-gray-5">
                    {{ formatDate(item.modified) }}
                  </div>
                </div>
                <div
                  v-if="item.content"
                  class="mt-1 text-p-base text-ink-gray-6"
                  v-html="item.content"
                ></div>
              </div>
            </router-link>
            <div class="border-b mx-2"></div>
          </template>
        </div>
      </div>
    </div>
  </div>
</template>

<script setup lang="ts">
import { LayoutHeader } from "@/components";
import SearchMultiSelect from "@/components/SearchMultiSelect.vue";
import { useShortcut } from "@/composables/shortcuts";
import dayjs from "dayjs";
import {
  Breadcrumbs,
  createResource,
  debounce,
  ErrorMessage,
  TextInput,
} from "frappe-ui";
import { computed, onMounted, ref, useTemplateRef, watch } from "vue";
import { useRoute, useRouter } from "vue-router";
<<<<<<< HEAD
<<<<<<< HEAD

=======
>>>>>>> 8b1bd753 (fix: remove unwanted imports)
=======
import { useShortcut } from "@/composables/shortcuts";
>>>>>>> 02b32388
// Icons

// Type Definitions
interface SearchSummary {
  duration: number;
  total_matches: number;
  returned_matches: number;
  filtered_matches: number;
  corrected_words?: Record<string, string>;
  corrected_query?: string;
  applied_filters?: SearchFilters;
}

interface SearchResultItem {
  id: string;
  title: string;
  content: string;
  preview: string;
  doctype: string;
  name: string;
  agent_group?: string;
  status?: string;
  priority?: string;
  reference_ticket?: string;
  reference_name?: string;
  modified: number | string;
  author?: string;
  raised_by?: string;
  score: number;
}

interface SearchResponse {
  results: SearchResultItem[];
  summary: SearchSummary;
}

interface SearchFilters {
  agent_group?: string[];
  status?: string[];
  priority?: string[];
  doctype?: string[];
}

interface FilterOption {
  value: string;
  label: string;
  count?: number;
}

interface FilterOptions {
  teams: Record<string, number>;
  statuses: Record<string, number>;
  priorities: Record<string, number>;
  doctypes: Record<string, number>;
}

// Constants and Configuration
const STORAGE_KEY_PREFIX = "helpdesk_search:";

// Reactive State
const query = ref("");
const searchResponse = ref<SearchResponse | null>(null);
const newSearch = ref(true);
const activeFilters = ref<SearchFilters>({});

// Template Refs
const searchInput = useTemplateRef<typeof TextInput>("searchInput");

// Composables and External Data
const router = useRouter();
const route = useRoute();

// API Calls Setup
const search = createResource({
  url: "helpdesk.api.search.search",
  makeParams() {
    return {
      query: query.value,
      filters: JSON.stringify(activeFilters.value),
      limit: 50,
    };
  },
  onSuccess(response) {
    searchResponse.value = response;
    newSearch.value = false;
    if (query.value) {
      saveSearchState(query.value, response);
    }
  },
});

const filterOptions = createResource({
  url: "helpdesk.api.search.get_filter_options",
  auto: true,
});

// Filter Options Computed Properties
const teamsFilterOptions = computed(() => {
  const options = filterOptions.data?.teams || {};
  return Object.entries(options).map(([value]) => ({
    value,
    label: `${value}`,
    // count,
  }));
});

const statusFilterOptions = computed(() => {
  const options = filterOptions.data?.statuses || {};
  return Object.entries(options).map(([value]) => ({
    value,
    label: `${value}`,
    // count,
  }));
});

const priorityFilterOptions = computed(() => {
  const options = filterOptions.data?.priorities || {};
  return Object.entries(options).map(([value]) => ({
    value,
    label: `${value}`,
    // count,
  }));
});

const doctypesFilterOptions = computed(() => {
  return [
    { value: "HD Ticket", label: "Tickets", count: 0 },
    { value: "Communication", label: "Emails", count: 0 },
    { value: "HD Ticket Comment", label: "Comments", count: 0 },
  ];
});

// Search Functions
const debouncedSubmit = debounce(() => {
  if (query.value.length > 2) {
    search.submit();
  }
}, 500);

function updateQuery(value: string) {
  query.value = value;
  newSearch.value = true;
  debouncedSubmit();
}

function submit() {
  if (query.value.length > 2) {
    // Update the URL query parameter
    router.replace({ name: "SearchAgent", query: { q: query.value } });
    search.submit();
  }
}

function clearSearch() {
  query.value = "";
  searchResponse.value = null;
  newSearch.value = true;
  clearStoredSearches();
  // Clear the URL query parameter
  router.replace({ name: "SearchAgent" });
}

function clearFilters() {
  activeFilters.value = {};
  if (query.value.length > 2) {
    debouncedSubmit();
  }
}

function hasActiveFilters() {
  return Object.values(activeFilters.value).some(
    (filter) => filter && filter.length > 0
  );
}

function updateFilter(key: keyof SearchFilters, values: string[]) {
  if (!values || values.length === 0) {
    delete activeFilters.value[key];
  } else {
    activeFilters.value[key] = values;
  }

  if (query.value.length > 2) {
    debouncedSubmit();
  }
}

function getItemRoute(item: SearchResultItem) {
  if (!item || !item.doctype || !item.name) {
    return { name: "SearchAgent" };
  }

  if (item.doctype === "HD Ticket") {
    return {
      name: "TicketAgent",
      params: { ticketId: item.name },
    };
  } else if (item.doctype === "HD Ticket Comment" && item.reference_ticket) {
    return {
      name: "TicketAgent",
      params: { ticketId: item.reference_ticket },
      hash: `#comment-${item.name}`,
    };
  } else if (item.doctype === "Communication" && item.reference_name) {
    return {
      name: "TicketAgent",
      params: { ticketId: item.reference_name },
      hash: `#communication-${item.name}`,
    };
  }
  return { name: "SearchAgent" };
}

function getTicketNumber(item: SearchResultItem) {
  if (!item || !item.doctype) {
    return "";
  }

  if (item.doctype === "HD Ticket") {
    return item.name || "";
  } else if (item.doctype === "HD Ticket Comment") {
    return item.reference_ticket || "";
  } else if (item.doctype === "Communication") {
    return item.reference_name || "";
  }
  return "";
}

function formatDate(date: number | string) {
  if (!date) return "";
  let FORMAT = "MMM D, YYYY hh:mm A";
  try {
    // Handle Unix timestamp (seconds) - use dayjs.unix()
    if (typeof date === "number") {
      return dayjs.unix(date).format(FORMAT);
    }
    // Handle string dates
    return dayjs(date).format(FORMAT);
  } catch (error) {
    return "";
  }
}

// Search State Persistence
function getStorageKey(query: string) {
  return `${STORAGE_KEY_PREFIX}${query}`;
}

function loadSearchState(searchQuery: string) {
  const saved = localStorage.getItem(getStorageKey(searchQuery));
  if (saved) {
    const state = JSON.parse(saved);
    // Check if stored result is less than 30 minutes old
    if (Date.now() - state.timestamp < 30 * 60 * 1000) {
      searchResponse.value = state.results;
      // Restore active filters if they exist
      if (state.filters) {
        activeFilters.value = state.filters;
      }
      newSearch.value = false;
      return true;
    }
    // Remove expired results
    localStorage.removeItem(getStorageKey(searchQuery));
  }
  return false;
}

function saveSearchState(searchQuery: string, results: SearchResponse) {
  const state = {
    results,
    filters: activeFilters.value,
    timestamp: Date.now(),
  };
  localStorage.setItem(getStorageKey(searchQuery), JSON.stringify(state));
}

function clearStoredSearches() {
  for (let i = 0; i < localStorage.length; i++) {
    const key = localStorage.key(i);
    if (key?.startsWith(STORAGE_KEY_PREFIX)) {
      localStorage.removeItem(key);
    }
  }
}

// Watch for route query changes (browser back/forward navigation)
watch(
  () => route.query.q,
  (newQuery) => {
    if (newQuery && typeof newQuery === "string" && newQuery !== query.value) {
      query.value = newQuery;
      newSearch.value = false; // Prevent showing "Press enter to search"
      search.submit();
    } else if (!newQuery && query.value) {
      query.value = "";
      searchResponse.value = null;
      newSearch.value = true;
    }
  }
);

<<<<<<< HEAD
function addFocusShortcut() {
  nextTick(() => {
    useShortcut("/", () => {
      searchInput.value.el.focus();
    });
  });
}

=======
>>>>>>> 8b1bd753 (fix: remove unwanted imports)
// Lifecycle
onMounted(() => {
  const searchQuery = route.query.q as string;
  if (searchQuery) {
    query.value = searchQuery;
    if (!loadSearchState(searchQuery)) {
      submit();
    }
  } else {
    clearStoredSearches();
  }
  // add a shortcut when presses "/" focus on this element
  useShortcut("/", () => {
    searchInput.value.el.focus();
  });
});
</script><|MERGE_RESOLUTION|>--- conflicted
+++ resolved
@@ -214,14 +214,6 @@
 } from "frappe-ui";
 import { computed, onMounted, ref, useTemplateRef, watch } from "vue";
 import { useRoute, useRouter } from "vue-router";
-<<<<<<< HEAD
-<<<<<<< HEAD
-
-=======
->>>>>>> 8b1bd753 (fix: remove unwanted imports)
-=======
-import { useShortcut } from "@/composables/shortcuts";
->>>>>>> 02b32388
 // Icons
 
 // Type Definitions
@@ -524,17 +516,6 @@
   }
 );
 
-<<<<<<< HEAD
-function addFocusShortcut() {
-  nextTick(() => {
-    useShortcut("/", () => {
-      searchInput.value.el.focus();
-    });
-  });
-}
-
-=======
->>>>>>> 8b1bd753 (fix: remove unwanted imports)
 // Lifecycle
 onMounted(() => {
   const searchQuery = route.query.q as string;
