<template>
  <div class="flex flex-col">
    <LayoutHeader v-if="ticket.data">
      <template #left-header>
        <Breadcrumbs :items="breadcrumbs" />
      </template>
      <template #right-header>
        <div class="absolute right-0 pr-2">
          <Dropdown :options="dropdownOptions">
            <template #default="{ open }">
              <Button :label="ticket.data.status">
                <template #prefix>
                  <IndicatorIcon
                    :class="
                      ticketStatusStore.getStatus(ticket.data.status)
                        ?.parsed_color
                    "
                  />
                </template>
                <template #suffix>
                  <FeatherIcon
                    :name="open ? 'chevron-up' : 'chevron-down'"
                    class="h-4"
                  />
                </template>
              </Button>
            </template>
          </Dropdown>
        </div>
      </template>
    </LayoutHeader>
    <header
      class="flex h-12 items-center justify-between py-[7px] px-3 border-b"
      v-if="ticket.data"
    >
      <!-- left side -->
      <div class="flex items-center gap-2 max-w-[50%]">
        <div v-if="ticket.data.assignees?.length">
          <component :is="ticket.data.assignees.length == 1 ? 'Button' : 'div'">
            <MultipleAvatar
              :avatars="ticket.data.assignees"
              @click="showAssignmentModal = true"
            />
          </component>
        </div>
        <button
          v-else
          class="rounded bg-gray-100 px-2 py-1.5 text-base text-gray-800"
          @click="showAssignmentModal = true"
        >
          Assign
        </button>
      </div>
      <!-- right side -->
      <div class="flex items-center gap-2">
        <CustomActions
          v-if="ticket.data._customActions"
          :actions="ticket.data._customActions"
        />
      </div>
    </header>
    <div v-if="ticket.data" class="flex flex-1 overflow-x-hidden">
      <div class="flex flex-1 flex-col overflow-x-hidden">
        <div class="flex-1 flex flex-col">
          <Tabs v-model="tabIndex" :tabs="tabs">
            <TabList />
            <TabPanel v-slot="{ tab }" class="h-full">
              <div v-if="tab.name === 'details'">
                <!-- ticket contact info -->
                <TicketAgentContact
                  :contact="ticket.data.contact"
                  :ticketId="ticket.data.name"
                  @email:open="communicationAreaRef.toggleEmailBox()"
                />
                <!-- feedback component -->
                <TicketFeedback
                  v-if="ticket.data.feedback_rating"
                  class="border-b px-6 py-3 text-base text-gray-600"
                  :ticket="ticket.data"
                />
                <!-- SLA Section -->
                <h3 class="px-6 pt-3 font-semibold text-base">SLA</h3>
                <TicketAgentDetails :ticket="ticket.data" />
                <!-- Ticket Fields -->
                <h3 class="px-6 pt-3 font-semibold text-base">Details</h3>
                <TicketAgentFields
                  :ticket="ticket.data"
                  @update="({ field, value }) => updateTicket(field, value)"
                  class="!border-0"
                />
              </div>

              <!-- Rest Activities -->
              <TicketAgentActivities
                v-else
                ref="ticketAgentActivitiesRef"
                :activities="filterActivities(tab.name)"
                :title="tab.label"
                :ticket-status="ticket.data?.status"
                @update="
                  () => {
                    ticket.reload();
                  }
                "
                @email:reply="
                  (e) => {
                    communicationAreaRef.replyToEmail(e);
                  }
                "
              />
            </TabPanel>
          </Tabs>
          <CommunicationArea
            class="sticky bottom-0 z-50 bg-white"
            ref="communicationAreaRef"
            v-model="ticket.data"
            :to-emails="[ticket.data.raised_by]"
            :cc-emails="[]"
            :bcc-emails="[]"
            :key="ticket.data?.name"
            @update="
              () => {
                ticket.reload();
                tabIndex !== 0 &&
                  ticketAgentActivitiesRef.scrollToLatestActivity();
              }
            "
          />
        </div>
      </div>
    </div>
    <AssignmentModal
      v-if="ticket.data"
      v-model="showAssignmentModal"
      :assignees="ticket.data.assignees"
      :docname="ticketId"
      :team="ticket.data?.agent_group"
      doctype="HD Ticket"
      @update="
        () => {
          ticket.reload();
        }
      "
    />
    <Dialog v-model="showSubjectDialog">
      <template #body-title>
        <h3>Rename</h3>
      </template>
      <template #body-content>
        <FormControl
          v-model="subjectInput"
          :type="'text'"
          size="sm"
          variant="subtle"
          :disabled="false"
          label="New Subject"
        />
      </template>
      <template #actions>
        <Button
          variant="solid"
          :disabled="!subjectInput"
          :loading="isLoading"
          @click="
            () => {
              updateTicket('subject', subjectInput);
              showSubjectDialog = false;
            }
          "
        >
          Confirm
        </Button>
        <Button class="ml-2" @click="showSubjectDialog = false"> Close </Button>
      </template>
    </Dialog>
  </div>
</template>

<script setup lang="ts">
import {
  Breadcrumbs,
  Dialog,
  Dropdown,
  FormControl,
  TabList,
  TabPanel,
  Tabs,
  call,
  createResource,
  toast,
} from "frappe-ui";
import {
  computed,
  ComputedRef,
  h,
  onMounted,
  onUnmounted,
  provide,
  ref,
} from "vue";
import { useRouter } from "vue-router";

import {
  AssignmentModal,
  CommunicationArea,
  LayoutHeader,
  MultipleAvatar,
} from "@/components";
import {
  ActivityIcon,
  CommentIcon,
  DetailsIcon,
  EmailIcon,
  IndicatorIcon,
} from "@/components/icons";
import { TicketAgentActivities } from "@/components/ticket";

import TicketAgentDetails from "@/components/ticket/TicketAgentDetails.vue";
import TicketAgentFields from "@/components/ticket/TicketAgentFields.vue";
import { setupCustomizations } from "@/composables/formCustomisation";
import { useScreenSize } from "@/composables/screen";
import { globalStore } from "@/stores/globalStore";
import { useTicketStatusStore } from "@/stores/ticketStatus";
import { useUserStore } from "@/stores/user";
import { TabObject, TicketTab } from "@/types";
<<<<<<< HEAD
import { useActiveTabManager } from "@/composables/useActiveTabManager";
import LucidePhone from "~icons/lucide/phone";
import { useTelephonyStore } from "@/stores/telephony";
import { storeToRefs } from "pinia";

const telephonyStore = useTelephonyStore();
const { isCallingEnabled } = storeToRefs(telephonyStore);
=======
import { HDTicketStatus } from "@/types/doctypes";
>>>>>>> 7ec4daf2

const ticketStatusStore = useTicketStatusStore();
const { getUser } = useUserStore();

const router = useRouter();
const ticketAgentActivitiesRef = ref(null);
const communicationAreaRef = ref(null);
const subjectInput = ref(null);
const isLoading = ref(false);

const props = defineProps({
  ticketId: {
    type: String,
    required: true,
  },
});

provide("communicationArea", communicationAreaRef);
provide("makeCall", () => {
  telephonyStore.makeCall({
    number: ticket.data?.contact?.phone || ticket.data?.contact?.mobile_no,
    doctype: "HD Ticket",
    docname: props.ticketId,
  });
});
provide("ticketId", props.ticketId);

const { isMobileView } = useScreenSize();
const { $dialog } = globalStore();

const showAssignmentModal = ref(false);
const showSubjectDialog = ref(false);

const ticket = createResource({
  url: "helpdesk.helpdesk.doctype.hd_ticket.api.get_one",
  cache: ["Ticket", props.ticketId],
  auto: true,
  params: {
    name: props.ticketId,
  },
  transform: (data) => {
    if (data._assign) {
      data.assignees = JSON.parse(data._assign).map((assignee) => {
        return {
          name: assignee,
          image: getUser(assignee).user_image,
          label: getUser(assignee).full_name,
        };
      });
    }
  },
  onSuccess: (data) => {
    subjectInput.value = ticket.subject;
    setupCustomizations(ticket, {
      doc: data,
      call,
      router,
      toast,
      $dialog,
      updateField,
      createToast: toast.create,
    });
  },
});

provide("refreshTicket", () => ticket.reload());
provide("onCallEnded", () => ticket.reload());

function updateField(name: string, value: string, callback = () => {}) {
  updateTicket(name, value);
  callback();
}

const breadcrumbs = computed(() => {
  let items = [{ label: "Tickets", route: { name: "TicketsAgent" } }];
  items.push({
    label: ticket.data?.subject,
    route: { name: "TicketAgent" },
  });
  return items;
});

const dropdownOptions = computed(() =>
  ticketStatusStore.statuses.data?.map((o: HDTicketStatus) => ({
    label: o.label_agent,
    value: o.label_agent,
    onClick: () => updateTicket("status", o.label_agent),
    icon: () =>
      h(IndicatorIcon, {
        class: o.parsed_color,
      }),
  }))
);

const tabs: ComputedRef<TabObject[]> = computed(() => {
  const _tabs = [
    {
      name: "details",
      label: "Details",
      icon: DetailsIcon,
      condition: () => isMobileView.value,
    },
    {
      name: "activity",
      label: "Activity",
      icon: ActivityIcon,
    },
    {
      name: "email",
      label: "Emails",
      icon: EmailIcon,
    },
    {
      name: "comment",
      label: "Comments",
      icon: CommentIcon,
    },
  ];

  if (isCallingEnabled.value) {
    _tabs.push({
      name: "call",
      label: "Calls",
      icon: LucidePhone,
    });
  }
  return _tabs;
});

const { tabIndex } = useActiveTabManager(tabs, "lastTicketTab");

const activities = computed(() => {
  const emailProps = ticket.data.communications.map((email, idx: number) => {
    return {
      subject: email.subject,
      content: email.content,
      sender: { name: email.user.email, full_name: email.user.name },
      to: email.recipients,
      type: "email",
      key: email.creation,
      cc: email.cc,
      bcc: email.bcc,
      creation: email.communication_date || email.creation,
      attachments: email.attachments,
      name: email.name,
      deliveryStatus: email.delivery_status,
      isFirstEmail: idx === 0,
    };
  });

  const commentProps = ticket.data.comments.map((comment) => {
    return {
      name: comment.name,
      type: "comment",
      key: comment.creation,
      commentedBy: comment.commented_by,
      commenter: comment.user.name,
      creation: comment.creation,
      content: comment.content,
      attachments: comment.attachments,
    };
  });

  const historyProps = [...ticket.data.history, ...ticket.data.views].map(
    (h) => {
      return {
        type: "history",
        key: h.creation,
        content: h.action ? h.action : "viewed this",
        creation: h.creation,
        user: h.user.name + " ",
      };
    }
  );

  const callProps = ticket.data.calls.map((call) => {
    return {
      ...call,
      type: "call",
      name: call.name,
      key: call.creation,
      call_type: call.type,
      content: `${call.caller || "Unknown"} made a call to ${
        call.receiver || "Unknown"
      }`,
      duration: call.duration ? call.duration + "s" : "0s",
    };
  });

  const sorted = [
    ...emailProps,
    ...commentProps,
    ...historyProps,
    ...callProps,
  ].sort((a, b) => new Date(a.creation) - new Date(b.creation));

  const data = [];
  let i = 0;

  while (i < sorted.length) {
    const currentActivity = sorted[i];
    if (currentActivity.type === "history") {
      currentActivity.relatedActivities = [currentActivity];
      for (let j = i + 1; j < sorted.length + 1; j++) {
        const nextActivity = sorted[j];

        if (nextActivity && nextActivity.user === currentActivity.user) {
          currentActivity.relatedActivities.push(nextActivity);
        } else {
          data.push(currentActivity);
          i = j - 1;
          break;
        }
      }
    } else {
      data.push(currentActivity);
    }
    i++;
  }
  return data;
});

function filterActivities(eventType: TicketTab) {
  if (eventType === "activity") {
    return activities.value;
  }
  return activities.value.filter((activity) => activity.type === eventType);
}

function updateTicket(fieldname: string, value: string) {
  isLoading.value = true;
  createResource({
    url: "frappe.client.set_value",
    params: {
      doctype: "HD Ticket",
      name: props.ticketId,
      fieldname,
      value,
    },
    auto: true,
    onSuccess: () => {
      isLoading.value = false;
      ticket.reload();
      toast.success("Ticket updated");
    },
  });
}
onMounted(() => {
  document.title = props.ticketId;
  telephonyStore.fetchCallIntegrationStatus();
});

onUnmounted(() => {
  document.title = "Helpdesk";
});
</script><|MERGE_RESOLUTION|>--- conflicted
+++ resolved
@@ -223,17 +223,14 @@
 import { useTicketStatusStore } from "@/stores/ticketStatus";
 import { useUserStore } from "@/stores/user";
 import { TabObject, TicketTab } from "@/types";
-<<<<<<< HEAD
 import { useActiveTabManager } from "@/composables/useActiveTabManager";
 import LucidePhone from "~icons/lucide/phone";
 import { useTelephonyStore } from "@/stores/telephony";
 import { storeToRefs } from "pinia";
+import { HDTicketStatus } from "@/types/doctypes";
 
 const telephonyStore = useTelephonyStore();
 const { isCallingEnabled } = storeToRefs(telephonyStore);
-=======
-import { HDTicketStatus } from "@/types/doctypes";
->>>>>>> 7ec4daf2
 
 const ticketStatusStore = useTicketStatusStore();
 const { getUser } = useUserStore();
