--- conflicted
+++ resolved
@@ -179,16 +179,13 @@
 import { getIcon } from "@/utils";
 import { ComputedRef } from "vue";
 import { showAssignmentModal } from "./modalStates";
-<<<<<<< HEAD
 import CallUI from "@/components/telephony/CallUI.vue";
 import LucidePhone from "~icons/lucide/phone";
 import { useTelephonyStore } from "@/stores/telephony";
 import { storeToRefs } from "pinia";
 import { useActiveTabManager } from "@/composables/useActiveTabManager";
 
-=======
 import { HDTicketStatus } from "@/types/doctypes";
->>>>>>> 7ec4daf2
 const route = useRoute();
 const router = useRouter();
 
