<template>
	<div>
		<div v-if="ticket" class="flex flex-col h-screen grow-0">
			<div class="flow-root pt-4 pb-6 pr-[26.14px] pl-[18px] h-[64px]">
			</div>
			<div
				v-if="ticket" 
				class="flex border-t w-full"
				:style="{ height: viewportWidth > 768 ? 'calc(100vh - 4rem)' : null }"
			>
				<div class="border-r w-[252px] shrink-0">
					<ActionPanel :ticketId="ticket.name" />
				</div>
				<div class="grow flex flex-col h-full overflow-x-scroll" :style="{ width: 'calc(100vh - 252px - 240px - 252px)' }">
					<div class="border-b py-[14px] px-[18px]">
						<div class="flex flex-row justify-between">
							<div class="grow">
								<div class="grow flex flex-row items-center space-x-[13.5px]">
									<div>
										<CustomIcons name="comment" class="h-[25px] w-[25px] stroke-[#A6B1B9]" />
									</div>
									<a :title="ticket.subject" class="sm:max-w-[200px] lg:max-w-[550px] truncate cursor-pointer font-semibold">
										{{ ticket.subject }}
									</a>
								</div>
							</div>
						</div>
					</div>
					<div class="grow overflow-scroll px-[18px]">
						<CustomerSatisfactionFeedback :fromDesk="true" v-if="ticket.feedback_submitted && ['Closed', 'Resolved'].includes(ticket.status)" class="mt-[10px]" :editable="false" :ticket="ticket"/>
						<Conversations :ticketId="ticket.name" :scrollToBottom="scrollConversationsToBottom" :autoScroll="['Open', 'Replied'].includes(ticket.status)" />
					</div>
					<div class="shrink-0 flex flex-col pb-[19px] px-[18px] pt-[11px] space-y-[11px]">
						<div>
							<div v-if="editing">
								<quill-editor 
									:ref="editor"
									v-model:content="content" 
									contentType="html" 
									:options="editorOptions"
									style="min-height:150px; max-height:200px; overflow-y: auto;"
									@click="focusEditor()"
								/>
								<div class="border-b border-l border-r border-gray-400 p-2 select-none">
									<div class="w-full">
										<FileUploader @success="(file) => attachments.push(file)">
											<template
												v-slot="{ progress, uploading, openFileSelector }"
											>
												<div class="flex flex-row justify-between space-x-2 items-center">
													<div class="flex flex-row space-x-2">
														<div v-for="file in attachments" :key="file.name">
															<div class="flex space-x-2 items-center text-base bg-white border border-gray-400 rounded-md px-3 py-1">
																<div class="inline-block max-w-[100px] truncate">
																	{{ file.file_name }}
																</div>
																<div>
																	<FeatherIcon name="x" class="h-3 w-3 cursor-pointer hover:stroke-red-400 stroke-3" @click="() => {
																		attachments = attachments.filter(x => x.name != file.name)
																	}"/>
																</div>
															</div>
														</div>
													</div>
													<div>
														<Button icon-left="plus" appearance="primary" class="inline-block" @click="openFileSelector" :loading="uploading">
															{{ uploading ? `Uploading ${progress}%` : 'Attachment' }}
														</Button>
													</div>
												</div>
											</template>
										</FileUploader>
									</div>
								</div>
							</div>
						</div>
						<div>
							<div v-if="editing">
								<div class="flex flex-row space-x-[14px]">
									<Button 
										:loading="$resources.submitConversation.loading" 
										@click="submitConversation()" 
										appearance="primary" 
										:disabled="(!user.agent && !user.isAdmin) || sendingDeissabled"
									>
										Send
									</Button>
									<Button 
										@click="submitComment()"
										appearance="secondary" 
										:disabled="(!user.agent && !user.isAdmin) || sendingDeissabled"
									>
										Add Comment
									</Button>
									<Button appearance="secondary" @click="cancelEditing()">
										Cancel
									</Button>
								</div>
							</div>
							<div v-else>
								<Button appearance="primary" @click="startEditing()">
									Reply 
								</Button>
							</div>
						</div>
					</div>
				</div>
				<div class="border-l bg-gray-50 w-[252px] shrink-0">
					<InfoPanel :ticketId="ticket.name" />
				</div>
			</div>
		</div>
	</div>
</template>
<script>
import { Badge, Card, Dropdown, Avatar, FileUploader, FeatherIcon } from 'frappe-ui'
import Conversations from '@/components/desk/ticket/Conversations.vue';
import InfoPanel from '@/components/desk/ticket/InfoPanel.vue';
import ActionPanel from '@/components/desk/ticket/ActionPanel.vue';
import CustomIcons from '@/components/desk/global/CustomIcons.vue';
import { QuillEditor } from '@vueup/vue-quill'
import CustomerSatisfactionFeedback from '@/components/portal/ticket/CustomerSatisfactionFeedback.vue';
import '@vueup/vue-quill/dist/vue-quill.snow.css';
import { inject, ref } from 'vue'

export default {
	name: 'Ticket',
	props: ['ticketId'],
	components: {
		Badge,
		Card,
		Dropdown,
		Avatar,
		FileUploader,
		FeatherIcon,
		Conversations,
		InfoPanel,
		ActionPanel,
		CustomIcons,
		QuillEditor,
		CustomerSatisfactionFeedback
	},
	data() {
		return {
			editing: false,
			scrollConversationsToBottom: false,
			content: "",
			editorOptions: {
				modules: {
					toolbar: [
						['bold', 'italic', 'underline', 'strike', 'link'],        // toggled buttons
						['blockquote', 'code-block'],

						[{ 'header': 1 }, { 'header': 2 }],               // custom button values
						[{ 'list': 'ordered'}, { 'list': 'bullet' }],

						[{ 'header': [1, 2, 3, 4, 5, 6, false] }],

						[{ 'color': [] }, { 'background': [] }],          // dropdown with defaults from theme
						
						['image'],
						
						[{ 'align': [] }],

						['clean']                                         // remove formatting button
					],
					keyboard: {
						bindings: {
							// Ctrl+Enter to send reply
							ctrlEnter: {
								key: 13,
								shortKey: true,
								handler: () => {
									this.submitConversation();
								}
							}
						}
					}
				},
				placeholder: 'Compose your reply...',
				theme: 'snow',
				bounds: document.body,
			}
		}
	},
	setup() {
		const editor = ref(null);
		const viewportWidth = inject('viewportWidth')
		const user = inject('user')
		const tickets = inject('tickets')
		const attachments = ref([])

		const tempTextEditorData = ref({})
		
		return { 
			editor,
			viewportWidth,
			user,
			tickets,
			attachments,
			tempTextEditorData
		}
	},
	resources: {
		submitConversation() {
			return {
				method: 'frappedesk.api.ticket.submit_conversation_via_agent',
				onSuccess: () => {
					this.tempTextEditorData = {}
					this.editing = false
				},
				onError: () => {
					var element = document.getElementsByClassName("ql-editor");
					element[0].innerHTML = this.tempTextEditorData.innerHTML;
					this.attachments = this.tempTextEditorData.attachments
				}
			}
		},
<<<<<<< HEAD
		submitComment() {
			return {
				method: 'frappe.client.insert',
				onSuccess: () => {
					this.tempTextEditorData = {}
				},
				onError: () => {
					var element = document.getElementsByClassName("ql-editor");
					element[0].innerHTML = this.tempTextEditorData.innerHTML;
					this.attachments = this.tempTextEditorData.attachments
				}
=======
		markTicketAsSeen() {
			return {
				method: 'frappedesk.api.ticket.mark_ticket_as_seen'
			}
		},
		ticket() {
			return {
				type: 'document',
				doctype: 'Ticket',
				name: this.ticketId
>>>>>>> 58745260
			}
		}
	},
	mounted() {
		this.$resources.markTicketAsSeen.submit({
			ticket_id: this.ticketId
		})
	},
	computed: {
		ticket() {
			return this.$resources.ticket.doc || null
		},
		sendingDeissabled() {
			let content = this.content.trim()
			return (content == "" || content == "<p><br></p>") && this.attachments.length == 0
		}
	},
	methods: {
		startEditing() {
			this.editing = true
			this.delayedConversationScroll()
			this.$nextTick(() => {
				this.focusEditor()
			})
		},
		focusEditor() {
			var element = document.getElementsByClassName("ql-editor");
			element[0].focus() // TODO: focus the cursor to the end of the text
		},
		cancelEditing() {
			this.editing = false
		},
		delayedConversationScroll() {
			function delay(time) {
				return new Promise(resolve => setTimeout(resolve, time));
			}

			delay(400).then(() => this.scrollConversationsToBottom = true)
			delay(1000).then(() => this.scrollConversationsToBottom = false)
		},
		submitConversation() {
			var element = document.getElementsByClassName("ql-editor");

			this.tempTextEditorData.attachments = this.attachments
			this.tempTextEditorData.innerHTML = element[0].innerHTML

			this.$resources.submitConversation.submit({
				ticket_id: this.ticketId,
				message: this.content,
				attachments: this.attachments.map(x => x.name)
			})

			element[0].innerHTML = "";
			this.attachments = []
		},
		submitComment() {
			var element = document.getElementsByClassName("ql-editor");

			this.tempTextEditorData.attachments = this.attachments
			this.tempTextEditorData.innerHTML = element[0].innerHTML

			this.$resources.submitComment.submit({
				doc: {
					doctype: 'Comment',
					comment_type: 'Comment',
					reference_doctype: 'Ticket',
					reference_name: this.ticketId,
					content: this.content
				}
			})

			element[0].innerHTML = "";
			this.attachments = []
		},
		getNextTicket() {

		},
		getPreviousTicket() {

		}
	},
}
</script>
<style scoped>
*::-webkit-scrollbar {
	width: 0px;
	height: 0px;
}
</style><|MERGE_RESOLUTION|>--- conflicted
+++ resolved
@@ -216,7 +216,6 @@
 				}
 			}
 		},
-<<<<<<< HEAD
 		submitComment() {
 			return {
 				method: 'frappe.client.insert',
@@ -228,7 +227,8 @@
 					element[0].innerHTML = this.tempTextEditorData.innerHTML;
 					this.attachments = this.tempTextEditorData.attachments
 				}
-=======
+			}
+		},
 		markTicketAsSeen() {
 			return {
 				method: 'frappedesk.api.ticket.mark_ticket_as_seen'
@@ -239,7 +239,6 @@
 				type: 'document',
 				doctype: 'Ticket',
 				name: this.ticketId
->>>>>>> 58745260
 			}
 		}
 	},
