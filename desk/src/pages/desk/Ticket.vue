--- conflicted
+++ resolved
@@ -317,32 +317,6 @@
 										class="pt-2 select-none flex flex-row items-center space-x-2 gap-2"
 										v-if="$refs.replyEditor"
 									>
-<<<<<<< HEAD
-										<Button
-											:loading="
-												editingType == 'reply'
-													? $resources
-															.submitConversation
-															.loading
-													: $resources.submitComment
-															.loading
-											"
-											@click="submit()"
-											appearance="primary"
-											:disabled="
-												(!user.agent &&
-													!user.isAdmin) ||
-												sendingDissabled
-											"
-										>
-											{{
-												editingType == "reply"
-													? "Send"
-													: "Create"
-											}}
-										</Button>
-
-=======
 										<div class="flex">
 											<Button
 												class="rounded-br-none rounded-tr-none border-r-[.5px] border-t-0 border-l-0 border-b-0 border-[#636363]"
@@ -422,7 +396,6 @@
 												]"
 											/>
 										</div>
->>>>>>> 0b63dbc6
 										<div
 											class="flex flex-row items-center space-x-2"
 										>
@@ -557,6 +530,7 @@
 		</div>
 	</div>
 </template>
+
 <script>
 import {
 	ErrorMessage,
@@ -579,6 +553,7 @@
 import { inject, ref } from "vue"
 import TicketStatus from "@/components/global/ticket_list_item/TicketStatus.vue"
 import { color } from "echarts"
+
 export default {
 	name: "Ticket",
 	props: ["ticketId"],
@@ -623,7 +598,6 @@
 		const tempMessage = ref("")
 		const showArticleResponseDialog = ref(false)
 		const tempContent = ref("")
-<<<<<<< HEAD
 		const editingSubject = ref("")
 		const ccValidationError = ref("")
 		const bccValidationError = ref("")
@@ -631,8 +605,7 @@
 		const showBcc = ref(false)
 		const showCcBtn = ref(true)
 		const showBccBtn = ref(true)
-=======
->>>>>>> 0b63dbc6
+
 		return {
 			showTextFormattingMenu,
 			viewportWidth,
@@ -645,7 +618,6 @@
 			tempMessage,
 			showArticleResponseDialog,
 			tempContent,
-<<<<<<< HEAD
 			editingSubject,
 			replied,
 			ccValidationError,
@@ -654,9 +626,7 @@
 			showBcc,
 			showCcBtn,
 			showBccBtn,
-=======
 			replied,
->>>>>>> 0b63dbc6
 		}
 	},
 	resources: {
@@ -880,8 +850,6 @@
 				bcc: this.bcc,
 				attachments: this.attachments.map((x) => x.name),
 			})
-<<<<<<< HEAD
-=======
 			this.content = ""
 			this.attachments = []
 		},
@@ -901,7 +869,6 @@
 				status: "Resolved",
 				attachments: this.attachments.map((x) => x.name),
 			})
->>>>>>> 0b63dbc6
 			this.content = ""
 			this.attachments = []
 		},
