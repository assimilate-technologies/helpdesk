--- conflicted
+++ resolved
@@ -23,13 +23,7 @@
 				],
 				limit: 20,
 				order_by: 'modified desc',
-<<<<<<< HEAD
-				filters: initialFilters
-=======
 				filters: initialFilters,
-				start_page: initialPage,
-				route_query_pagination: true,
->>>>>>> a642c72f
 			}"
 		>
 			<template #body="{ manager }">
@@ -182,10 +176,6 @@
 	data() {
 		return {
 			initialFilters: [],
-<<<<<<< HEAD
-=======
-			initialPage: 1,
->>>>>>> a642c72f
 		}
 	},
 	setup() {
@@ -324,12 +314,6 @@
 				}
 			} else {
 				this.initialFilters = finalFilters
-<<<<<<< HEAD
-=======
-				this.initialPage = parseInt(
-					this.$route.query.page ? this.$route.query.page : 1
-				)
->>>>>>> a642c72f
 				this.listManagerInitialised = true
 			}
 		},
