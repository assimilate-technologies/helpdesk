--- conflicted
+++ resolved
@@ -99,45 +99,6 @@
 
 @frappe.whitelist()
 def save_filter_preset(doctype, is_global, title, filters):
-<<<<<<< HEAD
-    """_summary_
-
-    Args:
-                    doctype (_type_): Doctype name
-                    name (_type_): Name of the preset filter
-                    filters (_type_): Filters
-                    sort_by (_type_): Sort by
-                    sort_order (_type_): Sort order
-
-    Returns:
-                    _type_:
-    """
-
-    fd_preset_filter_items = []
-    for filter in filters:
-        print(f"label : {filter['label']}")
-        fd_preset_filter_items.append(
-            {
-                "doctype": "FD Preset Filter Item",
-                "label": filter["label"],
-                "fieldname": filter["fieldname"],
-                "filter_type": filter["filter_type"],
-                "value": filter["value"],
-            }
-        )
-
-    preset_filter = frappe.get_doc(
-        {
-            "doctype": "FD Preset Filter",
-            "reference_doctype": doctype,
-            "type": "Global" if is_global else "User",
-            "title": title,
-            "filters": fd_preset_filter_items,
-        }
-    )
-    preset_filter.save(ignore_permissions=True)
-    return preset_filter.name
-=======
 	"""_summary_
 
 	Args:
@@ -175,11 +136,3 @@
 	)
 	preset_filter.save(ignore_permissions=True)
 	return preset_filter.name
-
-
-@frappe.whitelist()
-def get_session_user():
-	user = frappe.get_user().doc.full_name
-
-	return user
->>>>>>> 3e98f0ff
